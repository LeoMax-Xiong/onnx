--- conflicted
+++ resolved
@@ -60,28 +60,19 @@
     "Which axis to concat on",
     AttrType::INT)
     .SetDoc("Concatenate a list of tensors into a single tensor")
-<<<<<<< HEAD
+    .Input(0, "inputs...", "List of tensors for concatenation", "T")
     .Output(0, "concat_result", "Concatenated tensor", "T")
     .TypeConstraint("T", { "tensor(float16)", "tensor(float)", "tensor(double)" },
         "Constrain output types to float tensors.");
-=======
-    .Input(0, "inputs...", "List of tensors for concatenation")
-    .Output(0, "concat_result", "Concatenated tensor");
->>>>>>> 2358cfcc
 
 OPERATOR_SCHEMA(Split)
     .NumInputs(1, 2)
     .NumOutputs(1, INT_MAX)
-<<<<<<< HEAD
     .Input(0, "input", "The tensor to split", "T")
     .Input(1, "split", "Optional list of output lengths (see also arg 'split')", "T")
+    .Output(0, "outputs...", "One or more outputs forming list of tensors after splitting", "T")
     .TypeConstraint("T", { "tensor(float16)", "tensor(float)", "tensor(double)" },
             "Constrain input types to float tensors.")
-=======
-    .Input(0, "input", "The tensor to split")
-    .Input(1, "split", "Optional list of output lengths (see also arg 'split')")
-    .Output(0, "outputs...", "One or more outputs forming list of tensors after splitting")
->>>>>>> 2358cfcc
     .Attr("axis",
           "Which axis to split on",
           AttrType::INT)
