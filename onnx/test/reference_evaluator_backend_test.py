--- conflicted
+++ resolved
@@ -44,8 +44,6 @@
 from onnx.reference.op_run import to_array_extended
 from onnx.reference.ops.op_cast import cast_to
 
-<<<<<<< HEAD
-=======
 # TODO (https://github.com/microsoft/onnxruntime/issues/14932): Get max supported version from onnxruntime directly
 # For now, bump the version in CIs whenever there is a new onnxruntime release
 ORT_MAX_IR_SUPPORTED_VERSION = int(getenv("ORT_MAX_IR_SUPPORTED_VERSION", "8"))
@@ -56,7 +54,6 @@
 # Number of tests expected to pass without raising an exception.
 MIN_PASSING_TESTS = 1235
 
->>>>>>> 86ca711d
 # Update this list if one new operator does not have any implementation.
 SKIP_TESTS = {
     # mismatches
