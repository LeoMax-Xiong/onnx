# SPDX-License-Identifier: Apache-2.0
# type: ignore
# pylint: disable=C3001,C0302,C0415,R0904,R0913,R0914,R0915,W0221,W0707
"""
You can run a specific test by using the following syntax.

::

    python onnx/test/reference_evaluator_test.py TestReferenceEvaluator.test_function_attribute_nested_graph
"""

import itertools
import math
import unittest
from contextlib import redirect_stdout
from functools import wraps
from io import StringIO
from textwrap import dedent

import numpy as np
import parameterized
from numpy.testing import assert_allclose

from onnx import AttributeProto, FunctionProto, ModelProto, TensorProto, checker, parser
from onnx.backend.test.case.node.roialign import get_roi_align_input_values
from onnx.checker import check_model
from onnx.defs import onnx_opset_version
from onnx.helper import (
    float32_to_bfloat16,
<<<<<<< HEAD
    float32_to_floate4m3,
    float32_to_floate5m2,
=======
    float32_to_float8e4m3,
    float32_to_float8e5m2,
>>>>>>> 85308efe
    make_function,
    make_graph,
    make_model,
    make_node,
    make_opsetid,
    make_sequence_type_proto,
    make_tensor,
    make_tensor_sequence_value_info,
    make_tensor_value_info,
    make_value_info,
)
<<<<<<< HEAD
from onnx.numpy_helper import floate4m3_to_float32, floate5m2_to_float32, from_array
=======
from onnx.numpy_helper import float8e4m3_to_float32, float8e5m2_to_float32, from_array
>>>>>>> 85308efe
from onnx.reference import ReferenceEvaluator
from onnx.reference.op_run import OpRun
from onnx.reference.ops import load_op
from onnx.reference.ops._op_list import Celu
from onnx.reference.ops.aionnx_preview_training._op_list import Adam
from onnx.reference.ops.experimental.op_im2col import im2col
from onnx.reference.ops.op_celu import _vcelu1
from onnx.reference.ops.op_col2im import (
    _col2im_naive_implementation_2d,
    col2im_naive_implementation,
)


def skip_if_no_onnxruntime(fn):
    @wraps(fn)
    def wrapper(*args, **kwargs):
        try:
            import onnxruntime  # pylint: disable=W0611

            del onnxruntime
        except ImportError:
            raise unittest.SkipTest("onnxruntime not installed") from None
        fn(*args, **kwargs)

    return wrapper


def skip_if_no_torch(fn):
    @wraps(fn)
    def wrapper(*args, **kwargs):
        try:
            import torch  # pylint: disable=W0611

            del torch
        except ImportError:
            raise unittest.SkipTest("torch not installed") from None
        fn(*args, **kwargs)

    return wrapper


def skip_if_no_torchvision(fn):
    @wraps(fn)
    def wrapper(*args, **kwargs):
        try:
            import torchvision  # pylint: disable=W0611

            del torchvision
        except ImportError:
            raise unittest.SkipTest("torchvision not installed") from None
        fn(*args, **kwargs)

    return wrapper


def make_sequence_value_info(name, elem_type, shape):
    if isinstance(elem_type, int):
        return make_tensor_sequence_value_info(name, elem_type, shape)
    s_type = make_sequence_type_proto(elem_type)
    return make_value_info(name, s_type, shape)


class TestReferenceEvaluator(unittest.TestCase):
    m2_def = """
        <
            ir_version: 7,
            opset_import: [ "": 10, "com.microsoft": 1]
        >
        agraph (float[N, M] B01, float[N, M] B11, float[N, M] B21) => (float[N, M] D0)
        {
            C0 = Add(B01, B11)
            C1 = Sub(B11, B21)
            D0 = Mul(C0, C1)
        }
        """

    @staticmethod
    def _load_model(m_def: str) -> ModelProto:
        """
        Parses a model from a string representation, including checking
        the model for correctness
        """
        m = parser.parse_model(m_def)
        checker.check_model(m)
        return m

    @staticmethod
    def _linear_regression(clip=False, opset=None, min_value=-1.0, max_value=1.0):
        X = make_tensor_value_info("X", TensorProto.FLOAT, [None, None])
        A = make_tensor_value_info("A", TensorProto.FLOAT, [None, None])
        B = make_tensor_value_info("B", TensorProto.FLOAT, [None, None])
        Y = make_tensor_value_info("Y", TensorProto.FLOAT, [None])
        node1 = make_node("MatMul", ["X", "A"], ["XA"])
        if clip:
            node2 = make_node("Add", ["XA", "B"], ["Y_clip"])
            if opset is not None and opset < 11:
                if min_value:
                    if max_value:
                        node3 = make_node(
                            "Clip", ["Y_clip"], ["Y"], min=min_value, max=max_value
                        )
                    else:
                        node3 = make_node("Clip", ["Y_clip"], ["Y"], min=min_value)
                elif max_value:
                    node3 = make_node("Clip", ["Y_clip"], ["Y"], max=max_value)
                else:
                    node3 = make_node("Clip", ["Y_clip"], ["Y"])
                graph = make_graph([node1, node2, node3], "lr", [X, A, B], [Y])
            else:
                mi = (
                    from_array(np.array([min_value], dtype=np.float32), name="mi")
                    if min_value
                    else None
                )
                ma = (
                    from_array(np.array([max_value], dtype=np.float32), name="ma")
                    if max_value
                    else None
                )
                inputs = ["Y_clip", "mi" if mi else "", "ma" if ma else ""]
                node3 = make_node("Clip", inputs, ["Y"])
                initializer = [_ for _ in [mi, ma] if _]
                graph = make_graph(
                    [node1, node2, node3], "lr", [X, A, B], [Y], initializer=initializer
                )
            f = lambda x, a, b: np.clip(a @ a + b, min_value, max_value)  # noqa: E731
        else:
            node2 = make_node("Add", ["XA", "B"], ["Y"])
            graph = make_graph([node1, node2], "lr", [X, A, B], [Y])
            f = lambda x, a, b: a @ a + b  # noqa: E731
        if opset is None:
            onnx_model = make_model(graph)
        else:
            onnx_model = make_model(graph, opset_imports=[make_opsetid("", opset)])
        try:
            check_model(onnx_model)
        except Exception as e:
            raise AssertionError(f"checker fails for\n{str(onnx_model)}") from e
        return onnx_model, f

    def test_reference_evaluator_exceptions(self):
        X = make_tensor_value_info("X", TensorProto.FLOAT, [None, None])
        with self.assertRaises(TypeError):
            ReferenceEvaluator(X)

    def test_reference_evaluator_no_attribute(self):
        m = TestReferenceEvaluator._load_model(TestReferenceEvaluator.m2_def)
        checker.check_model(m)
        sess = ReferenceEvaluator(m)
        self.assertEqual(sess.input_names, ["B01", "B11", "B21"])
        self.assertEqual(sess.output_names, ["D0"])
        self.assertEqual(sess.opsets, {"": 10, "com.microsoft": 1})
        x = np.array([[0, 1], [2, 3]], dtype=np.float32)
        y = np.array([[4, 5], [6, 7]], dtype=np.float32)
        z = np.array([[-4, -5], [-6, -7]], dtype=np.float32)
        res = sess.run(None, {"B01": x, "B11": y, "B21": z})[0]
        expected = (x + y) * (y - z)
        assert_allclose(expected, res)

    def test_reference_evaluator_no_attribute_bytes(self):
        m = TestReferenceEvaluator._load_model(TestReferenceEvaluator.m2_def)
        checker.check_model(m)
        sess = ReferenceEvaluator(m.SerializeToString())
        self.assertEqual(sess.input_names, ["B01", "B11", "B21"])
        self.assertEqual(sess.output_names, ["D0"])
        self.assertEqual(sess.opsets, {"": 10, "com.microsoft": 1})
        x = np.array([[0, 1], [2, 3]], dtype=np.float32)
        y = np.array([[4, 5], [6, 7]], dtype=np.float32)
        z = np.array([[-4, -5], [-6, -7]], dtype=np.float32)
        res = sess.run(None, {"B01": x, "B11": y, "B21": z})[0]
        expected = (x + y) * (y - z)
        assert_allclose(expected, res)

    def test_reference_evaluator_no_attribute_verbose(self):
        m = TestReferenceEvaluator._load_model(TestReferenceEvaluator.m2_def)
        x = np.array([[0, 1], [2, 3]], dtype=np.float32)
        y = np.array([[4, 5], [6, 7]], dtype=np.float32)
        z = np.array([[-4, -5], [-6, -7]], dtype=np.float32)

        with self.subTest(level=2):
            sess = ReferenceEvaluator(m, verbose=2)
            stdout = StringIO()
            with redirect_stdout(stdout):
                sess.run(None, {"B01": x, "B11": y, "B21": z})
            out = stdout.getvalue()
            log = "Add(B01, B11) -> C0\nSub(B11, B21) -> C1\nMul(C0, C1) -> D0\n"
            self.assertEqual(log, out)

        with self.subTest(level=3):
            sess = ReferenceEvaluator(m, verbose=3)
            stdout = StringIO()
            with redirect_stdout(stdout):
                sess.run(None, {"B01": x, "B11": y, "B21": z})
            out = stdout.getvalue()
            log = dedent(
                """
                 +I B01: float32:(2, 2) in [0.0, 3.0]
                 +I B11: float32:(2, 2) in [4.0, 7.0]
                 +I B21: float32:(2, 2) in [-7.0, -4.0]
                Add(B01, B11) -> C0
                 + C0: float32:(2, 2) in [4.0, 10.0]
                Sub(B11, B21) -> C1
                 + C1: float32:(2, 2) in [8.0, 14.0]
                Mul(C0, C1) -> D0
                 + D0: float32:(2, 2) in [32.0, 140.0]
                """
            ).lstrip("\n")
            self.assertEqual(log, out)

        with self.subTest(level=4):
            sess = ReferenceEvaluator(m, verbose=4)
            stdout = StringIO()
            with redirect_stdout(stdout):
                sess.run(None, {"B01": x, "B11": y, "B21": z})
            out = stdout.getvalue()
            log = dedent(
                """
                 +I B01: float32:(2, 2):[0.0, 1.0, 2.0, 3.0]
                 +I B11: float32:(2, 2):[4.0, 5.0, 6.0, 7.0]
                 +I B21: float32:(2, 2):[-4.0, -5.0, -6.0, -7.0]
                Add(B01, B11) -> C0
                 + C0: float32:(2, 2):[4.0, 6.0, 8.0, 10.0]
                Sub(B11, B21) -> C1
                 + C1: float32:(2, 2):[8.0, 10.0, 12.0, 14.0]
                Mul(C0, C1) -> D0
                 + D0: float32:(2, 2):[32.0, 60.0, 96.0, 140.0]
                """
            ).lstrip("\n")
            self.assertEqual(log, out)

        with self.subTest(level=15):
            sess = ReferenceEvaluator(m, verbose=15)
            stdout = StringIO()
            with redirect_stdout(stdout):
                sess.run(None, {"B01": x, "B11": y, "B21": z})
            out = stdout.getvalue()
            log = dedent(
                """
                 +I B01: float32:(2, 2):[0.0, 1.0, 2.0, 3.0]
                 +I B11: float32:(2, 2):[4.0, 5.0, 6.0, 7.0]
                 +I B21: float32:(2, 2):[-4.0, -5.0, -6.0, -7.0]
                Add(B01, B11) -> C0
                -- begin Add.run(2 inputs)
                -- done Add.run -> 1 outputs
                 + C0: float32:(2, 2):[4.0, 6.0, 8.0, 10.0]
                Sub(B11, B21) -> C1
                -- begin Sub.run(2 inputs)
                -- done Sub.run -> 1 outputs
                 + C1: float32:(2, 2):[8.0, 10.0, 12.0, 14.0]
                Mul(C0, C1) -> D0
                -- begin Mul.run(2 inputs)
                -- done Mul.run -> 1 outputs
                 + D0: float32:(2, 2):[32.0, 60.0, 96.0, 140.0]
                """
            ).lstrip("\n")
            self.assertEqual(log, out)

    def test_reference_evaluator_lr(self):
        lr, f = TestReferenceEvaluator._linear_regression()
        x = np.array([[0, 1], [2, 3]], dtype=np.float32)
        a = np.array([1, 1], dtype=np.float32)
        b = np.array([11], dtype=np.float32)
        expected = f(x, a, b)
        sess = ReferenceEvaluator(lr)
        got = sess.run(None, {"X": a, "A": a, "B": b})[0]
        assert_allclose(expected, got)

    def test_reference_evaluator_lr_clip(self):
        with self.subTest(opt="min+max"):
            lr, f = TestReferenceEvaluator._linear_regression(clip=True)
            x = np.array([[0, 1], [2, 3]], dtype=np.float32)
            a = np.array([1, 1], dtype=np.float32)
            b = np.array([11], dtype=np.float32)
            expected = f(x, a, b)
            sess = ReferenceEvaluator(lr)
            last_node = sess.rt_nodes_[-1]
            self.assertEqual(last_node.__class__.__name__, "Clip_11")
            got = sess.run(None, {"X": a, "A": a, "B": b})[0]
            assert_allclose(expected, got)

        with self.subTest(opt="max"):
            lr, f = TestReferenceEvaluator._linear_regression(clip=True, min_value=None)
            x = np.array([[0, 1], [2, 3]], dtype=np.float32)
            a = np.array([1, 1], dtype=np.float32)
            b = np.array([11], dtype=np.float32)
            expected = f(x, a, b)
            sess = ReferenceEvaluator(lr)
            last_node = sess.rt_nodes_[-1]
            self.assertEqual(last_node.__class__.__name__, "Clip_11")
            got = sess.run(None, {"X": a, "A": a, "B": b})[0]
            assert_allclose(expected, got)

        with self.subTest(opt="min"):
            lr, f = TestReferenceEvaluator._linear_regression(clip=True, max_value=None)
            x = np.array([[0, 1], [2, 3]], dtype=np.float32)
            a = np.array([1, 1], dtype=np.float32)
            b = np.array([11], dtype=np.float32)
            expected = f(x, a, b)
            sess = ReferenceEvaluator(lr)
            last_node = sess.rt_nodes_[-1]
            self.assertEqual(last_node.__class__.__name__, "Clip_11")
            got = sess.run(None, {"X": a, "A": a, "B": b})[0]
            assert_allclose(expected, got)

    def test_reference_evaluator_lr_clip_6(self):
        with self.subTest(opt="min+max"):
            lr, f = TestReferenceEvaluator._linear_regression(clip=True, opset=10)
            x = np.array([[0, 1], [2, 3]], dtype=np.float32)
            a = np.array([1, 1], dtype=np.float32)
            b = np.array([11], dtype=np.float32)
            expected = f(x, a, b)
            sess = ReferenceEvaluator(lr)
            last_node = sess.rt_nodes_[-1]
            self.assertEqual(last_node.__class__.__name__, "Clip_6")
            self.assertEqual(last_node.min, -1)
            self.assertEqual(last_node.max, 1)
            got = sess.run(None, {"X": a, "A": a, "B": b})[0]
            assert_allclose(expected, got)

        with self.subTest(opt="max"):
            lr, f = TestReferenceEvaluator._linear_regression(
                clip=True, opset=10, min_value=None
            )
            x = np.array([[0, 1], [2, 3]], dtype=np.float32)
            a = np.array([1, 1], dtype=np.float32)
            b = np.array([11], dtype=np.float32)
            expected = f(x, a, b)
            sess = ReferenceEvaluator(lr)
            last_node = sess.rt_nodes_[-1]
            self.assertEqual(last_node.__class__.__name__, "Clip_6")
            self.assertEqual(last_node.max, 1)
            self.assertEqual(last_node.min, -3.4028234663852886e38)
            got = sess.run(None, {"X": a, "A": a, "B": b})[0]
            assert_allclose(expected, got)

        with self.subTest(opt="min"):
            lr, f = TestReferenceEvaluator._linear_regression(
                clip=True, opset=10, max_value=None
            )
            x = np.array([[0, 1], [2, 3]], dtype=np.float32)
            a = np.array([1, 1], dtype=np.float32)
            b = np.array([11], dtype=np.float32)
            expected = f(x, a, b)
            sess = ReferenceEvaluator(lr)
            last_node = sess.rt_nodes_[-1]
            self.assertEqual(last_node.__class__.__name__, "Clip_6")
            self.assertEqual(last_node.min, -1)
            self.assertEqual(last_node.max, 3.4028234663852886e38)
            got = sess.run(None, {"X": a, "A": a, "B": b})[0]
            assert_allclose(expected, got)

    def test_nested_local_functions(self):
        m = parser.parse_model(
            """
            <
              ir_version: 8,
              opset_import: [ "" : 14, "local" : 1],
              producer_name: "test",
              producer_version: "1.0",
              model_version: 1,
              doc_string: "Test preprocessing model"
            >
            agraph (uint8[H, W, C] x) => (uint8[H, W, C] x_processed)
            {
                x_processed = local.func(x)
            }

            <
              opset_import: [ "" : 14 ],
              domain: "local",
              doc_string: "function 1"
            >
            f1 (x) => (y) {
                y = Identity(x)
            }

            <
              opset_import: [ "" : 14 ],
              domain: "local",
              doc_string: "function 2"
            >
            f2 (x) => (y) {
                y = Identity(x)
            }

            <
              opset_import: [ "" : 14, "local" : 1 ],
              domain: "local",
              doc_string: "Preprocessing function."
            >
            func (x) => (y) {
                x1 = local.f1(x)
                y = local.f2(x1)
            }
        """
        )

        sess = ReferenceEvaluator(m)
        x = np.array([0, 1, 3], dtype=np.uint8).reshape((1, 1, 3))
        result = sess.run(None, {"x": x})[0]
        expected = x
        assert_allclose(expected, result)

    def test_reduce_sum_11(self):
        X = make_tensor_value_info("X", TensorProto.FLOAT, [None, None])
        Y = make_tensor_value_info("Y", TensorProto.FLOAT, [None])
        node1 = make_node("ReduceSum", ["X"], ["Y"], axes=[1], keepdims=1)
        graph = make_graph([node1], "rs", [X], [Y])
        onnx_model = make_model(graph, opset_imports=[make_opsetid("", 11)])
        check_model(onnx_model)
        x = np.arange(60).reshape((3, 4, 5)).astype(np.float32)
        expected = x.sum(axis=1, keepdims=1)
        sess = ReferenceEvaluator(onnx_model)
        got = sess.run(None, {"X": x})[0]
        assert_allclose(expected, got)

    def test_reduce_sum_square_11(self):
        X = make_tensor_value_info("X", TensorProto.FLOAT, [None, None])
        Y = make_tensor_value_info("Y", TensorProto.FLOAT, [None])
        node1 = make_node("ReduceSumSquare", ["X"], ["Y"], axes=[1], keepdims=1)
        graph = make_graph([node1], "rs", [X], [Y])
        onnx_model = make_model(graph, opset_imports=[make_opsetid("", 11)])
        check_model(onnx_model)
        x = np.arange(60).reshape((3, 4, 5)).astype(np.float32)
        expected = (x * x).sum(axis=1, keepdims=1)
        sess = ReferenceEvaluator(onnx_model)
        got = sess.run(None, {"X": x})[0]
        assert_allclose(expected, got)

    def test_reduce_sum_13(self):
        X = make_tensor_value_info("X", TensorProto.FLOAT, [None, None])
        A = make_tensor_value_info("A", TensorProto.INT64, [None, None])
        Y = make_tensor_value_info("Y", TensorProto.FLOAT, [None])
        node1 = make_node("ReduceSum", ["X", "A"], ["Y"], keepdims=1)
        graph = make_graph([node1], "rs", [X, A], [Y])
        onnx_model = make_model(graph, opset_imports=[make_opsetid("", 13)])
        check_model(onnx_model)
        x = np.arange(60).reshape((3, 4, 5)).astype(np.float32)
        a = np.array([1], dtype=np.int64)
        expected = x.sum(axis=1, keepdims=1)
        sess = ReferenceEvaluator(onnx_model)
        got = sess.run(None, {"X": x, "A": a})[0]
        assert_allclose(expected, got)

    def test_reduce_sum_attribute(self):
        opset = onnx_opset_version()
        new_domain = "custom"
        opset_imports = [make_opsetid("", opset), make_opsetid(new_domain, 1)]

        node = make_node("ReduceSum", ["X", "axis"], ["Y"])
        att = AttributeProto()
        att.name = "keepdims"
        att.ref_attr_name = "keepdims"
        att.type = AttributeProto.INT
        node.attribute.append(att)

        my_reduce_sum = make_function(
            new_domain,
            "MyReduceSum",
            ["X", "axis"],
            ["Y"],
            [node],
            opset_imports,
            ["keepdims"],
        )

        X = make_tensor_value_info("X", TensorProto.FLOAT, [None, None])
        axis = make_tensor_value_info("axis", TensorProto.INT64, [None])
        Y = make_tensor_value_info("Y", TensorProto.FLOAT, [None])

        graph = make_graph(
            [
                make_node(
                    "MyReduceSum",
                    ["X", "axis"],
                    ["Y"],
                    domain=new_domain,
                    keepdims=1,
                ),
            ],
            "example",
            [X, axis],
            [Y],
        )

        onnx_model = make_model(
            graph, opset_imports=opset_imports, functions=[my_reduce_sum]
        )
        sess = ReferenceEvaluator(onnx_model)
        x = np.arange(6).reshape((3, 2)).astype(np.float32)
        a = np.array([-1], dtype=np.int64)
        result = sess.run(None, {"X": x, "axis": a})[0]
        expected = x.sum(axis=-1, keepdims=1)
        assert_allclose(expected, result)

    def test_reduce_sum_square_18(self):
        X = make_tensor_value_info("X", TensorProto.FLOAT, [None, None])
        A = make_tensor_value_info("A", TensorProto.INT64, [None, None])
        Y = make_tensor_value_info("Y", TensorProto.FLOAT, [None])
        node1 = make_node("ReduceSumSquare", ["X", "A"], ["Y"], keepdims=1)
        graph = make_graph([node1], "rs", [X, A], [Y])
        onnx_model = make_model(graph, opset_imports=[make_opsetid("", 18)])
        check_model(onnx_model)
        x = np.arange(60).reshape((3, 4, 5)).astype(np.float32)
        a = np.array([1], dtype=np.int64)
        expected = (x * x).sum(axis=1, keepdims=1)
        sess = ReferenceEvaluator(onnx_model)
        got = sess.run(None, {"X": x, "A": a})[0]
        assert_allclose(expected, got)

    def test_reduce_sum_13_empty_axes(self):
        X = make_tensor_value_info("X", TensorProto.FLOAT, [None, None])
        A = make_tensor_value_info("A", TensorProto.INT64, [None, None])
        Y = make_tensor_value_info("Y", TensorProto.FLOAT, [None])
        node1 = make_node("ReduceSum", ["X", "A"], ["Y"], keepdims=1)
        graph = make_graph([node1], "rs", [X, A], [Y])
        onnx_model = make_model(graph, opset_imports=[make_opsetid("", 13)])
        check_model(onnx_model)
        x = np.arange(60).reshape((3, 4, 5)).astype(np.float32)
        a = np.array([], dtype=np.int64)
        expected = x.sum(keepdims=1)
        sess = ReferenceEvaluator(onnx_model)
        got = sess.run(None, {"X": x, "A": a})[0]
        assert_allclose(expected, got)

    def test_reduce_sum_square_18_empty_axes(self):
        X = make_tensor_value_info("X", TensorProto.FLOAT, [None, None])
        A = make_tensor_value_info("A", TensorProto.INT64, [None, None])
        Y = make_tensor_value_info("Y", TensorProto.FLOAT, [None])
        node1 = make_node("ReduceSumSquare", ["X", "A"], ["Y"], keepdims=1)
        graph = make_graph([node1], "rs", [X, A], [Y])
        onnx_model = make_model(graph, opset_imports=[make_opsetid("", 18)])
        check_model(onnx_model)
        x = np.arange(60).reshape((3, 4, 5)).astype(np.float32)
        a = np.array([], dtype=np.int64)
        expected = (x * x).sum(keepdims=1)
        sess = ReferenceEvaluator(onnx_model)
        got = sess.run(None, {"X": x, "A": a})[0]
        assert_allclose(expected, got)

    def test_reduce_sum_13_empty_axes_noop(self):
        X = make_tensor_value_info("X", TensorProto.FLOAT, [None, None])
        Y = make_tensor_value_info("Y", TensorProto.FLOAT, [None])
        node1 = make_node("ReduceSum", ["X"], ["Y"], keepdims=1, noop_with_empty_axes=1)
        graph = make_graph([node1], "rs", [X], [Y])
        onnx_model = make_model(graph, opset_imports=[make_opsetid("", 13)])
        check_model(onnx_model)
        x = np.arange(60).reshape((3, 4, 5)).astype(np.float32)
        sess = ReferenceEvaluator(onnx_model)
        got = sess.run(None, {"X": x})[0]
        assert_allclose(x, got)

    def test_reduce_sum_square_18_empty_axes_noop(self):
        X = make_tensor_value_info("X", TensorProto.FLOAT, [None, None])
        Y = make_tensor_value_info("Y", TensorProto.FLOAT, [None])
        node1 = make_node(
            "ReduceSumSquare", ["X"], ["Y"], keepdims=1, noop_with_empty_axes=1
        )
        graph = make_graph([node1], "rs", [X], [Y])
        onnx_model = make_model(graph, opset_imports=[make_opsetid("", 18)])
        check_model(onnx_model)
        x = np.arange(60).reshape((3, 4, 5)).astype(np.float32)
        sess = ReferenceEvaluator(onnx_model)
        got = sess.run(None, {"X": x})[0]
        assert_allclose(x * x, got)

    def test_greater(self):
        X = make_tensor_value_info("X", TensorProto.FLOAT, [None, None])
        Y = make_tensor_value_info("Y", TensorProto.FLOAT, [None])
        Z = make_tensor_value_info("Z", TensorProto.FLOAT, [None])
        node1 = make_node("Greater", ["X", "Y"], ["Z"])
        graph = make_graph([node1], "g", [X, Y], [Z])
        onnx_model = make_model(graph, opset_imports=[make_opsetid("", 13)])
        check_model(onnx_model)
        x = np.arange(4).reshape((2, 2)).astype(np.float32)
        y = np.array([2], dtype=np.float32)
        expected = x > y
        sess = ReferenceEvaluator(onnx_model)
        got = sess.run(None, {"X": x, "Y": y})[0]
        assert_allclose(expected, got)

    def test_node_proto(self):
        node1 = make_node("Greater", ["X", "Y"], ["Z"])
        x = np.arange(4).reshape((2, 2)).astype(np.float32)
        y = np.array([2], dtype=np.float32)
        expected = x > y
        sess = ReferenceEvaluator(node1)
        got = sess.run(None, {"X": x, "Y": y})[0]
        assert_allclose(expected, got)

    def test_greater_or_equal(self):
        X = make_tensor_value_info("X", TensorProto.FLOAT, [None, None])
        Y = make_tensor_value_info("Y", TensorProto.FLOAT, [None])
        Z = make_tensor_value_info("Z", TensorProto.FLOAT, [None])
        node1 = make_node("GreaterOrEqual", ["X", "Y"], ["Z"])
        graph = make_graph([node1], "g", [X, Y], [Z])
        onnx_model = make_model(graph, opset_imports=[make_opsetid("", 13)])
        check_model(onnx_model)
        x = np.arange(4).reshape((2, 2)).astype(np.float32)
        y = np.array([2], dtype=np.float32)
        expected = x >= y
        sess = ReferenceEvaluator(onnx_model)
        got = sess.run(None, {"X": x, "Y": y})[0]
        assert_allclose(expected, got)

    def test_if(self):
        C = make_tensor_value_info("C", TensorProto.FLOAT, [None])
        bthen = make_node(
            "Constant",
            [],
            ["C"],
            value_floats=from_array(np.array([1], dtype=np.float32)),
        )
        bthen_body = make_graph([bthen], "gthen", [], [C])

        C = make_tensor_value_info("C", TensorProto.FLOAT, [None])
        belse = make_node(
            "Constant",
            [],
            ["C"],
            value_floats=from_array(np.array([0], dtype=np.float32)),
        )
        belse_body = make_graph([belse], "gelse", [], [C])

        zero = from_array(np.array([0], dtype=np.float32), name="zero")
        greater = make_node("Greater", ["X", "zero"], ["G"])
        node_if = make_node(
            "If",
            ["G"],
            ["Z"],
            then_branch=bthen_body,
            else_branch=belse_body,
        )
        X = make_tensor_value_info("X", TensorProto.FLOAT, [None, None])
        Z = make_tensor_value_info("Z", TensorProto.FLOAT, [None])
        graph = make_graph([greater, node_if], "g", [X], [Z], initializer=[zero])
        model_def = make_model(graph)

        sess = ReferenceEvaluator(model_def)
        self.assertEqual(str(sess), "ReferenceEvaluator(X) -> Z")

        x = np.array([1, 2], dtype=np.float32)
        got = sess.run(None, {"X": x})[0]
        assert_allclose(np.array([1], dtype=np.float32), got)

        x = np.array([-1, -2], dtype=np.float32)
        got = sess.run(None, {"X": x})[0]
        assert_allclose(np.array([0], dtype=np.float32), got)

    def test_if_function(self):
        then_out = make_tensor_value_info("then_out", TensorProto.FLOAT, [5])
        else_out = make_tensor_value_info("else_out", TensorProto.FLOAT, [5])

        x = np.array([1, 2, 3, 4, 5]).astype(np.float32)
        y = np.array([5, 4, 3, 2, 1]).astype(np.float32)

        then_const_node = make_node(
            "Constant", inputs=[], outputs=["then_out"], value=from_array(x)
        )
        else_const_node = make_node(
            "Constant", inputs=[], outputs=["else_out"], value=from_array(y)
        )
        then_body = make_graph([then_const_node], "then_body", [], [then_out])
        else_body = make_graph([else_const_node], "else_body", [], [else_out])
        if_node = make_node(
            "If",
            inputs=["f_cond"],
            outputs=["f_res"],
            then_branch=then_body,
            else_branch=else_body,
        )

        f = FunctionProto()
        f.domain = "custom"
        f.name = "fn"
        f.input.extend(["f_cond"])
        f.output.extend(["f_res"])
        f.node.extend([if_node])
        opset = onnx_opset_version()
        f.opset_import.extend([make_opsetid("", opset)])

        graph = make_graph(
            nodes=[make_node("fn", domain="custom", inputs=["cond"], outputs=["res"])],
            name="graph",
            inputs=[make_tensor_value_info("cond", TensorProto.BOOL, [])],
            outputs=[make_tensor_value_info("res", TensorProto.FLOAT, [5])],
        )

        m = make_model(
            graph,
            producer_name="test",
            opset_imports=[make_opsetid("", opset), make_opsetid("custom", 1)],
        )
        m.functions.extend([f])

        sess = ReferenceEvaluator(m)
        result = sess.run(None, {"cond": np.array(True)})
        expected = np.array([1, 2, 3, 4, 5], dtype=np.float32)
        assert_allclose(expected, result[0])

    def test_function_attribute(self):
        opset = onnx_opset_version()
        new_domain = "custom"
        opset_imports = [make_opsetid("", opset), make_opsetid(new_domain, 1)]
        cst = make_node("Constant", [], ["B"])

        att = AttributeProto()
        att.name = "value"
        att.ref_attr_name = "bias"
        att.type = AttributeProto.TENSOR
        cst.attribute.append(att)

        node1 = make_node("MatMul", ["X", "A"], ["XA"])
        node2 = make_node("Add", ["XA", "B"], ["Y"])

        linear_regression = make_function(
            new_domain,
            "LinearRegression",
            ["X", "A"],
            ["Y"],
            [cst, node1, node2],
            opset_imports,
            ["bias"],
        )

        X = make_tensor_value_info("X", TensorProto.FLOAT, [None, None])
        A = make_tensor_value_info("A", TensorProto.FLOAT, [None, None])
        Y = make_tensor_value_info("Y", TensorProto.FLOAT, [None])

        graph = make_graph(
            [
                make_node(
                    "LinearRegression",
                    ["X", "A"],
                    ["Y1"],
                    domain=new_domain,
                    bias=make_tensor("former_B", TensorProto.FLOAT, [1], [0.67]),
                ),
                make_node("Abs", ["Y1"], ["Y"]),
            ],
            "example",
            [X, A],
            [Y],
        )

        onnx_model = make_model(
            graph, opset_imports=opset_imports, functions=[linear_regression]
        )
        sess = ReferenceEvaluator(onnx_model)
        x = np.arange(6).reshape((3, 2)).astype(np.float32)
        a = np.array([1, -1], dtype=np.float32)
        result = sess.run(None, {"X": x, "A": a})[0]
        expected = np.abs(x @ a + 0.67)
        assert_allclose(expected, result)

    def test_function_attribute_nested_graph(self):
        opset = onnx_opset_version()
        new_domain = "custom"
        opset_imports = [make_opsetid("", opset), make_opsetid(new_domain, 1)]

        cst1 = make_node("Constant", [], ["B1"])
        att = AttributeProto()
        att.name = "value"
        att.ref_attr_name = "bias1"
        att.type = AttributeProto.TENSOR
        cst1.attribute.append(att)

        cst2 = make_node("Constant", [], ["B2"])
        att = AttributeProto()
        att.name = "value"
        att.ref_attr_name = "bias2"
        att.type = AttributeProto.TENSOR
        cst2.attribute.append(att)

        then_out = make_tensor_value_info("B1", TensorProto.FLOAT, [None])
        else_out = make_tensor_value_info("B2", TensorProto.FLOAT, [None])
        then_body = make_graph([cst1], "then_body", [], [then_out])
        else_body = make_graph([cst2], "else_body", [], [else_out])

        zero = make_node(
            "Constant",
            inputs=[],
            outputs=["zero"],
            value=from_array(np.array([0], dtype=np.float32)),
        )
        mini = make_node("ReduceMin", ["X"], ["Xmin"])
        f_cond = make_node("Greater", ["Xmin", "zero"], ["f_cond"])
        if_node = make_node(
            "If",
            inputs=["f_cond"],
            outputs=["B"],
            then_branch=then_body,
            else_branch=else_body,
        )

        node1 = make_node("MatMul", ["X", "A"], ["XA"])
        node2 = make_node("Add", ["XA", "B"], ["Y"])

        linear_regression = make_function(
            new_domain,
            "LinearRegression",
            ["X", "A"],
            ["Y"],
            [zero, mini, f_cond, if_node, node1, node2],
            opset_imports,
            ["bias1", "bias2"],
        )

        X = make_tensor_value_info("X", TensorProto.FLOAT, [None, None])
        A = make_tensor_value_info("A", TensorProto.FLOAT, [None, None])
        Y = make_tensor_value_info("Y", TensorProto.FLOAT, [None])

        graph = make_graph(
            [
                make_node(
                    "LinearRegression",
                    ["X", "A"],
                    ["Y1"],
                    domain=new_domain,
                    bias1=make_tensor("former_B1", TensorProto.FLOAT, [1], [0.67]),
                    bias2=make_tensor("former_B2", TensorProto.FLOAT, [1], [777]),
                ),
                make_node("Abs", ["Y1"], ["Y"]),
            ],
            "example",
            [X, A],
            [Y],
        )

        onnx_model = make_model(
            graph, opset_imports=opset_imports, functions=[linear_regression]
        )
        check_model(onnx_model)
        sess = ReferenceEvaluator(onnx_model)

        self.assertEqual(sess.rt_nodes_[0].__class__.__name__, "OpFunction")
        self.assertEqual(
            sess.rt_nodes_[0].impl_.__class__.__name__, "ReferenceEvaluator"
        )
        fct = sess.rt_nodes_[0].impl_
        checked = False
        for node in fct.rt_nodes_:
            if node.__class__.__name__.startswith("If"):
                if not node.has_linked_attribute:
                    raise AssertionError(
                        f"Nested node {type(node)} declares no linked attribute "
                        f"but a subgraph does."
                    )
                checked = True
        if not checked:
            raise AssertionError(
                "No node 'If' was found, has_linked_attribute could not be checked."
            )

        x = np.arange(6).reshape((3, 2)).astype(np.float32)
        a = np.array([1, -1], dtype=np.float32)

        result = sess.run(None, {"X": x + 1, "A": a})[0]
        expected = np.abs(x @ a + 0.67)
        assert_allclose(expected, result)

        result = sess.run(None, {"X": x - 10, "A": a})[0]
        expected = np.abs(x @ a + 777)
        assert_allclose(expected, result)

    def test_function_attribute_nested_nested_graph(self):
        opset = onnx_opset_version()
        new_domain = "custom"
        opset_imports = [make_opsetid("", opset), make_opsetid(new_domain, 1)]

        # first If
        cst1 = make_node("Constant", [], ["B1"])
        att = AttributeProto()
        att.name = "value"
        att.ref_attr_name = "bias1"
        att.type = AttributeProto.TENSOR
        cst1.attribute.append(att)

        cst2 = make_node("Constant", [], ["B2"])
        att = AttributeProto()
        att.name = "value"
        att.ref_attr_name = "bias2"
        att.type = AttributeProto.TENSOR
        cst2.attribute.append(att)

        then_out = make_tensor_value_info("B1", TensorProto.FLOAT, [None])
        else_out = make_tensor_value_info("B2", TensorProto.FLOAT, [None])
        then_body1 = make_graph([cst1], "then_body", [], [then_out])
        else_body1 = make_graph([cst2], "else_body", [], [else_out])

        # sub graph 2
        c100 = make_node(
            "Constant",
            inputs=[],
            outputs=["c100"],
            value=from_array(np.array([100], dtype=np.float32)),
        )
        f_cond = make_node("Greater", ["Xmin", "c100"], ["f_cond_100"])
        if_node = make_node(
            "If",
            inputs=["f_cond_100"],
            outputs=["B4"],
            then_branch=then_body1,
            else_branch=else_body1,
        )

        # second If
        cst3 = make_node("Constant", [], ["B3"])
        att = AttributeProto()
        att.name = "value"
        att.ref_attr_name = "bias3"
        att.type = AttributeProto.TENSOR
        cst3.attribute.append(att)

        then_out = make_tensor_value_info("B3", TensorProto.FLOAT, [None])
        then_body2 = make_graph([cst3], "then_body", [], [then_out])
        else_out = make_tensor_value_info("B4", TensorProto.FLOAT, [None])
        else_body2 = make_graph([c100, f_cond, if_node], "else_body", [], [else_out])

        # function
        zero = make_node(
            "Constant",
            inputs=[],
            outputs=["zero"],
            value=from_array(np.array([0], dtype=np.float32)),
        )
        mini = make_node("ReduceMin", ["X"], ["Xmin"])
        f_cond = make_node("Less", ["Xmin", "zero"], ["f_cond_zero"])
        if_node = make_node(
            "If",
            inputs=["f_cond_zero"],
            outputs=["B"],
            then_branch=then_body2,
            else_branch=else_body2,
        )
        node1 = make_node("MatMul", ["X", "A"], ["XA"])
        node2 = make_node("Add", ["XA", "B"], ["Y"])

        linear_regression = make_function(
            new_domain,
            "LinearRegression",
            ["X", "A"],
            ["Y"],
            [zero, mini, f_cond, if_node, node1, node2],
            opset_imports,
            ["bias1", "bias2", "bias3"],
        )

        X = make_tensor_value_info("X", TensorProto.FLOAT, [None, None])
        A = make_tensor_value_info("A", TensorProto.FLOAT, [None, None])
        Y = make_tensor_value_info("Y", TensorProto.FLOAT, [None])

        graph = make_graph(
            [
                make_node(
                    "LinearRegression",
                    ["X", "A"],
                    ["Y1"],
                    domain=new_domain,
                    bias1=make_tensor("former_B1", TensorProto.FLOAT, [1], [0.67]),
                    bias2=make_tensor("former_B2", TensorProto.FLOAT, [1], [777]),
                    bias3=make_tensor("former_B3", TensorProto.FLOAT, [1], [-888]),
                ),
                make_node("Abs", ["Y1"], ["Y"]),
            ],
            "example",
            [X, A],
            [Y],
        )
        onnx_model = make_model(
            graph, opset_imports=opset_imports, functions=[linear_regression]
        )
        check_model(onnx_model)
        sess = ReferenceEvaluator(onnx_model)

        x = np.arange(6).reshape((3, 2)).astype(np.float32)
        a = np.array([1, -1], dtype=np.float32)

        result = sess.run(None, {"X": x + 1, "A": a})[0]
        expected = np.abs(x @ a + 777)
        assert_allclose(expected, result)

        result = sess.run(None, {"X": x - 10, "A": a})[0]
        expected = np.abs(x @ a - 888)
        assert_allclose(expected, result)

        result = sess.run(None, {"X": x + 1000, "A": a})[0]
        expected = np.abs(x @ a + 0.67)
        assert_allclose(expected, result)

    def test_custom_node(self):
        class _InvAlpha:
            op_domain = "custom"

            def __init__(self, onnx_node, run_params):  # type: ignore
                self.onnx_node = onnx_node
                self.run_params = run_params

            def _run(self, x):  # type: ignore
                return (1 / (x + self.alpha),)

        class InvAlpha2(OpRun):
            def _run(self, x):  # type: ignore
                return (1 / (x + self.alpha),)

        class InvAlpha(OpRun):
            op_domain = "custom"

            def _run(self, x, alpha=None):  # type: ignore
                alpha = alpha or self.alpha  # type: ignore
                return (1 / (x + alpha),)

        X = make_tensor_value_info("X", TensorProto.FLOAT, [None, None])
        Y = make_tensor_value_info("Y", TensorProto.FLOAT, [None])
        node1 = make_node("InvAlpha", ["X"], ["Y"], alpha=0.5, domain="custom")
        graph = make_graph([node1], "rs", [X], [Y])
        onnx_model = make_model(graph, opset_imports=[make_opsetid("custom", 1)])
        x = np.arange(60).reshape((3, 4, 5)).astype(np.float32) + 1
        with self.assertRaises(NotImplementedError):
            ReferenceEvaluator(onnx_model)

        node1 = make_node("_InvAlpha", ["X"], ["Y"], alpha=0.5, domain="custom")
        graph = make_graph([node1], "rs", [X], [Y])
        onnx_model = make_model(graph, opset_imports=[make_opsetid("custom", 1)])
        with self.assertRaises(TypeError):
            ReferenceEvaluator(onnx_model, new_ops=[_InvAlpha])

        node1 = make_node("InvAlpha2", ["X"], ["Y"], alpha=0.5, domain="custom")
        graph = make_graph([node1], "rs", [X], [Y])
        onnx_model = make_model(graph, opset_imports=[make_opsetid("custom", 1)])
        with self.assertRaises(NotImplementedError):
            ReferenceEvaluator(onnx_model, new_ops=[InvAlpha2])

        node1 = make_node("InvAlpha", ["X"], ["Y"], alpha=0.5, domain="custom")
        graph = make_graph([node1], "rs", [X], [Y])
        onnx_model = make_model(graph, opset_imports=[make_opsetid("custom", 1)])
        with self.assertRaises(ValueError):
            ReferenceEvaluator(onnx_model, new_ops=[InvAlpha, InvAlpha])
        sess = ReferenceEvaluator(onnx_model, new_ops=[InvAlpha])
        got = sess.run(None, {"X": x})[0]
        expected = 1 / (x + 0.5)
        assert_allclose(expected, got)

    def test_loop(self):
        # Given a tensor x of values [x1, ..., xN],
        # Return a sequence of tensors of
        #   [[x1], [x1, x2], ..., [x1, ..., xN]]

        cond_in = make_tensor_value_info("cond_in", TensorProto.BOOL, [])
        cond_out = make_tensor_value_info("cond_out", TensorProto.BOOL, [])
        iter_count = make_tensor_value_info("iter_count", TensorProto.INT64, [])
        seq_in = make_tensor_sequence_value_info("seq_in", TensorProto.FLOAT, None)
        seq_out = make_tensor_sequence_value_info("seq_out", TensorProto.FLOAT, None)

        x = np.array([1, 2, 3, 4, 5]).astype(np.float32)

        x_const_node = make_node(
            "Constant",
            inputs=[],
            outputs=["x"],
            value=make_tensor(
                name="const_tensor_x",
                data_type=TensorProto.FLOAT,
                dims=x.shape,
                vals=x.flatten().astype(float),
            ),
        )

        one_const_node = make_node(
            "Constant",
            inputs=[],
            outputs=["one"],
            value=make_tensor(
                name="const_tensor_one",
                data_type=TensorProto.INT64,
                dims=(),
                vals=[1],
            ),
        )

        zero_const_node = make_node(
            "Constant",
            inputs=[],
            outputs=["slice_start"],
            value=make_tensor(
                name="const_tensor_zero",
                data_type=TensorProto.INT64,
                dims=(1,),
                vals=[0],
            ),
        )

        axes_node = make_node(
            "Constant",
            inputs=[],
            outputs=["axes"],
            value=make_tensor(
                name="const_tensor_axes",
                data_type=TensorProto.INT64,
                dims=(),
                vals=[0],
            ),
        )

        add_node = make_node("Add", inputs=["iter_count", "one"], outputs=["end"])

        end_unsqueeze_node = make_node(
            "Unsqueeze", inputs=["end", "axes"], outputs=["slice_end"]
        )

        slice_node = make_node(
            "Slice", inputs=["x", "slice_start", "slice_end"], outputs=["slice_out"]
        )

        insert_node = make_node(
            "SequenceInsert", inputs=["seq_in", "slice_out"], outputs=["seq_out"]
        )

        identity_node = make_node("Identity", inputs=["cond_in"], outputs=["cond_out"])

        loop_body = make_graph(
            [
                identity_node,
                x_const_node,
                one_const_node,
                zero_const_node,
                add_node,
                axes_node,
                end_unsqueeze_node,
                slice_node,
                insert_node,
            ],
            "loop_body",
            [iter_count, cond_in, seq_in],
            [cond_out, seq_out],
        )

        node = make_node(
            "Loop",
            inputs=["trip_count", "cond", "seq_empty"],
            outputs=["seq_res"],
            body=loop_body,
        )
        node_concat = make_node(
            "ConcatFromSequence",
            inputs=["seq_res"],
            outputs=["res"],
            axis=0,
            new_axis=0,
        )

        trip_count = np.array(5).astype(np.int64)
        seq_empty = []  # type: List[Any]
        # seq_res = [x[:int(i)] for i in x]
        cond = np.array(1).astype(np.bool_)

        model_def = make_model(
            graph=make_graph(
                name="loop_test",
                inputs=[
                    make_tensor_value_info(
                        "trip_count", TensorProto.INT64, trip_count.shape
                    ),
                    make_tensor_value_info("cond", TensorProto.BOOL, cond.shape),
                    make_sequence_value_info("seq_empty", TensorProto.FLOAT, []),
                ],
                outputs=[make_tensor_value_info("res", TensorProto.FLOAT, None)],
                nodes=[node, node_concat],
            )
        )

        expected = np.array(
            [1.0, 1.0, 2.0, 1.0, 2.0, 3.0, 1.0, 2.0, 3.0, 4.0, 1.0, 2.0, 3.0, 4.0, 5.0],
            dtype=np.float32,
        )
        oinf = ReferenceEvaluator(model_def)
        inputs = {"trip_count": trip_count, "cond": cond, "seq_empty": seq_empty}
        got = oinf.run(None, inputs)
        assert_allclose(expected, got[0])

    def test_onnxt_runtime_bernoulli(self):
        X = make_tensor_value_info("X", TensorProto.FLOAT, [None])
        Y = make_tensor_value_info("Y", TensorProto.FLOAT, [None])
        node1 = make_node("Bernoulli", ["X"], ["Y"], seed=0.0)
        graph = make_graph([node1], "g", [X], [Y])
        onnx_model = make_model(graph)
        check_model(onnx_model)
        sess = ReferenceEvaluator(onnx_model)
        got = sess.run(None, {"X": np.zeros((2, 4), dtype=np.float32) + 0.5})[0]
        self.assertEqual(got.shape, (2, 4))
        self.assertEqual(got.dtype, np.float32)
        self.assertGreater(got.min(), -1e-5)
        self.assertLess(got.max(), 1 + 1e-5)

    def test_onnxt_runtime_random_uniform(self):
        Y = make_tensor_value_info("Y", TensorProto.FLOAT, [None])
        node1 = make_node("RandomUniform", [], ["Y"], seed=0.0, shape=[2, 4])
        graph = make_graph([node1], "g", [], [Y])
        onnx_model = make_model(graph)
        check_model(onnx_model)
        sess = ReferenceEvaluator(onnx_model)
        got = sess.run(None, {})[0]
        self.assertEqual(got.shape, (2, 4))
        self.assertEqual(got.dtype, np.float32)
        self.assertGreater(got.min(), 0)
        self.assertLess(got.max(), 1)

    def test_onnxt_runtime_random_uniform_like(self):
        X = make_tensor_value_info("X", TensorProto.FLOAT, [None])
        Y = make_tensor_value_info("Y", TensorProto.FLOAT, [None])
        node1 = make_node("RandomUniformLike", ["X"], ["Y"], seed=0.0)
        graph = make_graph([node1], "g", [X], [Y])
        onnx_model = make_model(graph)
        check_model(onnx_model)
        sess = ReferenceEvaluator(onnx_model)
        got = sess.run(None, {"X": np.zeros((2, 4), dtype=np.float32)})[0]
        self.assertEqual(got.shape, (2, 4))
        self.assertEqual(got.dtype, np.float32)
        self.assertGreater(got.min(), 0)
        self.assertLess(got.max(), 1)

    def test_onnxt_runtime_random_normal(self):
        Y = make_tensor_value_info("Y", TensorProto.FLOAT, [None])
        node1 = make_node("RandomNormal", [], ["Y"], seed=0.0, shape=[2, 4])
        graph = make_graph([node1], "g", [], [Y])
        onnx_model = make_model(graph)
        check_model(onnx_model)
        sess = ReferenceEvaluator(onnx_model)
        got = sess.run(None, {})[0]
        self.assertEqual(got.shape, (2, 4))
        self.assertEqual(got.dtype, np.float32)

    def test_onnxt_runtime_random_normal_like(self):
        X = make_tensor_value_info("X", TensorProto.FLOAT, [None])
        Y = make_tensor_value_info("Y", TensorProto.FLOAT, [None])
        node1 = make_node("RandomNormalLike", ["X"], ["Y"], seed=0.0)
        graph = make_graph([node1], "g", [X], [Y])
        onnx_model = make_model(graph)
        check_model(onnx_model)
        sess = ReferenceEvaluator(onnx_model)
        got = sess.run(None, {"X": np.zeros((2, 4), dtype=np.float32)})[0]
        self.assertEqual(got.shape, (2, 4))
        self.assertEqual(got.dtype, np.float32)

    def test_eval_celu(self):
        inst = Celu.create(alpha=0.5)
        self.assertEqual(inst.alpha, 0.5)
        x = np.array([[0, 1], [-1, 2]], dtype=np.float32)
        y = Celu.eval(x, alpha=0.5)
        expected = _vcelu1(x, alpha=0.5)
        assert_allclose(expected, y)

    def test_eval_celu_load_op(self):
        celu = load_op("", "Celu")
        self.assertEqual(celu.op_domain, "")
        inst = celu.create(alpha=0.5)
        self.assertEqual(inst.alpha, 0.5)
        x = np.array([[0, 1], [-1, 2]], dtype=np.float32)
        y = celu.eval(x, alpha=0.5)
        expected = _vcelu1(x, alpha=0.5)
        assert_allclose(expected, y)

    def test_create_adam(self):
        inst = Adam.create(alpha=0.5)
        self.assertEqual(inst.alpha, 0.5)

    @skip_if_no_onnxruntime
    def test_conv(self):
        import onnxruntime as ort

        X = make_tensor_value_info("X", TensorProto.FLOAT, [None, None, None, None])
        Y = make_tensor_value_info("Y", TensorProto.FLOAT, [None, None, None, None])
        B = make_tensor_value_info("B", TensorProto.FLOAT, [None, None, None, None])
        W = make_tensor_value_info("W", TensorProto.FLOAT, [None, None, None, None])
        node = make_node(
            "Conv",
            ["X", "W", "B"],
            ["Y"],
            pads=[1, 1, 1, 1],
            dilations=[1, 1],
            strides=[2, 2],
        )
        graph = make_graph([node], "g", [X, W, B], [Y])
        onnx_model = make_model(graph, opset_imports=[make_opsetid("", 16)])
        onnx_model.ir_version = 8

        sess1 = ort.InferenceSession(
            onnx_model.SerializeToString(), providers=["CPUExecutionProvider"]
        )
        sess2 = ReferenceEvaluator(onnx_model)

        sH, sW = 5, 6
        for i in range(sH):
            for j in range(sW):
                X = np.zeros((1, 1, sH, sW), dtype=np.float32)
                X[0, 0, i, j] = 1.0
                W = np.zeros((1, 1, 3, 3), dtype=np.float32)
                W[0, 0, :, :] = np.minimum(2 ** np.arange(9).reshape((3, -1)), 256)

                B = np.array([[[[0]]]], dtype=np.float32)
                expected = sess1.run(None, {"X": X, "W": W, "B": B})[0]
                got = sess2.run(None, {"X": X, "W": W, "B": B})[0]
                assert_allclose(expected, got)

    @skip_if_no_onnxruntime
    def test_qlinearconv(self):
        import onnxruntime as ort

        x = make_tensor_value_info("x", TensorProto.UINT8, [None, None, None, None])
        w = make_tensor_value_info("w", TensorProto.UINT8, [None, None, None, None])
        y = make_tensor_value_info("y", TensorProto.UINT8, [None, None, None, None])
        x_scale = make_tensor_value_info("x_scale", TensorProto.FLOAT, [None])
        w_scale = make_tensor_value_info("w_scale", TensorProto.FLOAT, [None])
        y_scale = make_tensor_value_info("y_scale", TensorProto.FLOAT, [None])
        x_zero_point = make_tensor_value_info("x_zero_point", TensorProto.UINT8, [None])
        w_zero_point = make_tensor_value_info("w_zero_point", TensorProto.UINT8, [None])
        y_zero_point = make_tensor_value_info("y_zero_point", TensorProto.UINT8, [None])

        node = make_node(
            "QLinearConv",
            [
                "x",
                "x_scale",
                "x_zero_point",
                "w",
                "w_scale",
                "w_zero_point",
                "y_scale",
                "y_zero_point",
            ],
            ["y"],
        )
        graph = make_graph(
            [node],
            "g",
            [x, x_scale, x_zero_point, w, w_scale, w_zero_point, y_scale, y_zero_point],
            [y],
        )
        onnx_model = make_model(graph, opset_imports=[make_opsetid("", 16)])
        onnx_model.ir_version = 8

        sess1 = ort.InferenceSession(
            onnx_model.SerializeToString(), providers=["CPUExecutionProvider"]
        )
        sess2 = ReferenceEvaluator(onnx_model)

        sH, sW = 3, 3
        for i in range(sH):
            for j in range(sW):
                x = np.zeros((1, 1, sH, sW), dtype=np.uint8)
                x[0, 0, i, j] = 1.0
                with self.subTest(w="1x1", i=i, j=j):
                    w = np.zeros((1, 1, 1, 1), dtype=np.uint8)
                    w[0, 0, :, :] = 1
                    feeds = {
                        "x": x,
                        "x_scale": np.array([1], dtype=np.float32),
                        "x_zero_point": np.array([0], dtype=np.uint8),
                        "w": w,
                        "w_scale": np.array([1], dtype=np.float32),
                        "w_zero_point": np.array([0], dtype=np.uint8),
                        "y_scale": np.array([1], dtype=np.float32),
                        "y_zero_point": np.array([0], np.uint8),
                    }
                    expected = sess1.run(None, feeds)[0]
                    got = sess2.run(None, feeds)[0]
                    try:
                        assert_allclose(expected, got)
                    except AssertionError as e:
                        raise e
                with self.subTest(w="3x3", i=i, j=j):
                    w = np.zeros((1, 1, 3, 3), dtype=np.uint8)
                    w[0, 0, :, :] = np.minimum(2 ** np.arange(9).reshape((3, -1)), 128)
                    feeds = {
                        "x": x,
                        "x_scale": np.array([1], dtype=np.float32),
                        "x_zero_point": np.array([0], dtype=np.uint8),
                        "w": w,
                        "w_scale": np.array([1], dtype=np.float32),
                        "w_zero_point": np.array([0], dtype=np.uint8),
                        "y_scale": np.array([1], dtype=np.float32),
                        "y_zero_point": np.array([0], np.uint8),
                    }
                    expected = sess1.run(None, feeds)[0]
                    got = sess2.run(None, feeds)[0]
                    assert_allclose(expected, got)
                with self.subTest(w="1x1", i=i, j=j):
                    w = np.zeros((1, 1, 1, 1), dtype=np.uint8)
                    w[0, 0, :, :] = 0
                    feeds = {
                        "x": x,
                        "x_scale": np.array([0.00369204697], dtype=np.float32),
                        "x_zero_point": np.array([132], dtype=np.uint8),
                        "w": w,
                        "w_scale": np.array([100.001727945750], dtype=np.float32),
                        "w_zero_point": np.array([255], dtype=np.uint8),
                        "y_scale": np.array([0.00162681262], dtype=np.float32),
                        "y_zero_point": np.array([132], np.uint8),
                    }
                    expected = sess1.run(None, feeds)[0]
                    got = sess2.run(None, feeds)[0]
                    assert_allclose(expected, got)

        x = np.array(
            [
                [255, 174, 162, 25, 203, 168, 58],
                [15, 59, 237, 95, 129, 0, 64],
                [56, 242, 153, 221, 168, 12, 166],
                [232, 178, 186, 195, 237, 162, 237],
                [188, 39, 124, 77, 80, 102, 43],
                [127, 230, 21, 83, 41, 40, 134],
                [255, 154, 92, 141, 42, 148, 247],
            ],
            dtype=np.uint8,
        ).reshape((1, 1, 7, 7))
        x_scale = np.array([0.00369204697], dtype=np.float32)
        x_zero_point = np.array([132], dtype=np.uint8)
        w = np.array([0], dtype=np.uint8).reshape((1, 1, 1, 1))
        w_scale = np.array([0.00172794575], dtype=np.float32)
        w_zero_point = np.array([255], dtype=np.uint8)
        y_scale = np.array([0.00162681262], dtype=np.float32)
        y_zero_point = np.array([123], dtype=np.uint8)

        feeds = {
            "x": x,
            "x_scale": x_scale,
            "x_zero_point": x_zero_point,
            "w": w,
            "w_scale": w_scale,
            "w_zero_point": w_zero_point,
            "y_scale": y_scale,
            "y_zero_point": y_zero_point,
        }
        expected = sess1.run(None, feeds)[0]
        got = sess2.run(None, feeds)[0]
        assert_allclose(expected, got)

    def common_test_im2col(self, kernel_shape, pads, strides, dilations):
        X = make_tensor_value_info("X", TensorProto.FLOAT, [None, None, None, None])
        Y1 = make_tensor_value_info("Y1", TensorProto.FLOAT, [None, None, None, None])
        Y2 = make_tensor_value_info("Y2", TensorProto.FLOAT, [None, None, None, None])
        W = make_tensor_value_info("W", TensorProto.FLOAT, [None, None, None, None])
        node = make_node(
            "Conv", ["X", "W"], ["Y1"], pads=pads, strides=strides, dilations=dilations
        )
        node_shape = make_node("Shape", ["W"], ["shape"])
        node_im = make_node(
            "Im2Col",
            ["X", "shape"],
            ["xim"],
            pads=pads,
            strides=strides,
            dilations=dilations,
            domain="experimental",
        )
        node_flat = make_node("Flatten", ["W"], ["wflat"])
        node_axes = make_node(
            "Constant", [], ["axes"], value=from_array(np.array([0], dtype=np.int64))
        )
        node_qu = make_node("Squeeze", ["wflat", "axes"], ["wsqu"])
        node_gem = make_node("MatMul", ["xim", "wsqu"], ["Y2"])
        graph = make_graph(
            [node, node_shape, node_im, node_axes, node_flat, node_qu, node_gem],
            "g",
            [X, W],
            [Y1, Y2],
        )
        onnx_model = make_model(
            graph, opset_imports=[make_opsetid("", 16), make_opsetid("experimental", 1)]
        )
        graph_conv = make_graph([node], "g", [X, W], [Y1])
        onnx_model_conv = make_model(graph_conv, opset_imports=[make_opsetid("", 16)])
        onnx_model_conv.ir_version = 8
        sess = ReferenceEvaluator(onnx_model)

        try:
            import onnxruntime as ort

            sess_conv = ort.InferenceSession(
                onnx_model_conv.SerializeToString(), providers=["CPUExecutionProvider"]
            )
        except ImportError:
            sess_conv = None

        sH, sW = 7, 7
        nker = np.prod(kernel_shape)
        for i in range(sH):
            for j in range(sW):
                X = np.zeros((1, 1, sH, sW), dtype=np.float32)
                X[0, 0, i, j] = 1.0
                W = np.zeros(
                    (1, 1, *kernel_shape),
                    dtype=np.float32,
                )
                W[0, 0, :, :] = np.minimum(
                    2 ** np.arange(nker).reshape((kernel_shape[0], -1)), 256
                )

                got = sess.run(None, {"X": X, "W": W})
                if sess_conv is not None:
                    ort_res = sess_conv.run(None, {"X": X, "W": W})[0]
                    assert_allclose(got[1], ort_res)
                try:
                    assert_allclose(got[0], got[1])
                except AssertionError as e:
                    raise AssertionError(
                        f"Discrepancies: pads={pads}, dilations={dilations}, strides={strides}, "
                        f"kernel_shape={kernel_shape}"
                        f"\n{got[0]}\n!=\n{got[1]}"
                    ) from e

    def test_im2col_1x1(self):
        self.common_test_im2col(
            (1, 1), pads=[1, 1, 1, 2], strides=[1, 1], dilations=[1, 1]
        )

    def test_im2col_2x2(self):
        self.common_test_im2col(
            (2, 2), pads=[1, 1, 1, 2], strides=[1, 1], dilations=[1, 1]
        )

    def test_im2col_3x3(self):
        self.common_test_im2col(
            (3, 3), pads=[1, 1, 1, 2], strides=[1, 1], dilations=[1, 1]
        )

    def test_im2col_3x3_pads(self):
        self.common_test_im2col(
            (3, 3), pads=[0, 1, 2, 3], strides=[1, 1], dilations=[1, 1]
        )

    def test_im2col_3x3_strides(self):
        self.common_test_im2col(
            (3, 3), pads=[0, 1, 1, 1], strides=[1, 2], dilations=[1, 1]
        )

    def test_im2col_3x3_dilations(self):
        self.common_test_im2col(
            (3, 3), pads=[1, 1, 1, 2], strides=[1, 1], dilations=[1, 2]
        )

    def test_im2col_5x5(self):
        self.common_test_im2col(
            (5, 5), pads=[1, 1, 1, 2], strides=[1, 1], dilations=[1, 1]
        )

    @skip_if_no_torch
    def test_col2im(self):
        import torch

        X = make_tensor_value_info("X", TensorProto.FLOAT, [None, None, None])
        Y = make_tensor_value_info("Y", TensorProto.FLOAT, [None, None, None])
        IS = make_tensor_value_info("I", TensorProto.INT64, [None])
        BS = make_tensor_value_info("B", TensorProto.INT64, [None])
        node = make_node(
            "Col2Im",
            ["X", "I", "B"],
            ["Y"],
            pads=[0, 0, 0, 0],
            strides=[1, 1],
            dilations=[1, 1],
        )
        graph = make_graph([node], "g", [X, IS, BS], [Y])
        onnx_model = make_model(graph, opset_imports=[make_opsetid("", 16)])
        sess = ReferenceEvaluator(onnx_model)

        X = np.array(
            [
                [
                    [1.0, 6.0, 11.0, 16.0, 21.0],
                    [2.0, 7.0, 12.0, 17.0, 22.0],
                    [3.0, 8.0, 13.0, 18.0, 23.0],
                    [4.0, 9.0, 14.0, 19.0, 24.0],
                    [5.0, 0.0, 15.0, 20.0, 25.0],
                ]
            ]
        ).astype(np.float32)
        image_shape = np.array([5, 5]).astype(np.int64)
        block_shape = np.array([1, 5]).astype(np.int64)

        fold = torch.nn.Fold(output_size=tuple(image_shape), kernel_size=block_shape)

        got = sess.run(None, {"X": X, "B": block_shape, "I": image_shape})
        output = fold(torch.from_numpy(X)).numpy()
        assert_allclose(output, got[0])

    def common_test_col2im(
        self, size, image_shape, block_shape, pads, strides, dilations
    ):
        import torch

        X = make_tensor_value_info("X", TensorProto.FLOAT, [None, None, None])
        Y = make_tensor_value_info("Y", TensorProto.FLOAT, [None, None, None])
        IS = make_tensor_value_info("I", TensorProto.INT64, [None])
        BS = make_tensor_value_info("B", TensorProto.INT64, [None])
        node = make_node(
            "Col2Im",
            ["X", "I", "B"],
            ["Y"],
            pads=pads,
            strides=strides,
            dilations=dilations,
        )
        graph = make_graph([node], "g", [X, IS, BS], [Y])
        onnx_model = make_model(graph, opset_imports=[make_opsetid("", 16)])
        sess = ReferenceEvaluator(onnx_model)

        fold = torch.nn.Fold(
            output_size=tuple(image_shape),
            kernel_size=tuple(block_shape),
            dilation=tuple(dilations),
            padding=min(pads),
            stride=tuple(strides),
        )

        nker = np.prod(block_shape)
        for i in range(nker):
            for j in range(size):
                X = np.zeros((1, nker, size), dtype=np.float32)
                X[0, i, j] = 1.0
                i_shape = np.array(image_shape, dtype=np.int64)
                b_shape = np.array(block_shape, dtype=np.int64)

                output = fold(torch.from_numpy(X)).numpy()
                got = sess.run(None, {"X": X, "B": b_shape, "I": i_shape})
                # print(output)
                # print(got)
                assert_allclose(output, got[0])

    @skip_if_no_torch
    def test_col2im_2x3(self):
        self.common_test_col2im(
            10, (6, 4), (2, 3), pads=[0, 0, 0, 0], strides=[1, 1], dilations=[1, 1]
        )

    @skip_if_no_torch
    def test_col2im_2x3_pads(self):
        self.common_test_col2im(
            28, (6, 4), (2, 3), pads=[1, 1, 1, 1], strides=[1, 1], dilations=[1, 1]
        )

    def test_col2im_2d(self):
        data = np.zeros([6, 28], dtype=np.float32)
        data[0][0] = 1.0
        image_shape, kernel_shape, dilations, pads, stride = (
            np.array([6, 4]),
            (2, 3),
            np.array([1, 1]),
            np.array([1, 1, 1, 1]),
            np.array([1, 1]),
        )
        r1 = _col2im_naive_implementation_2d(
            data, image_shape, kernel_shape, dilations, pads, stride
        )
        r2 = col2im_naive_implementation(
            data, image_shape, kernel_shape, dilations, pads, stride
        )
        assert_allclose(r1, r2)

    def test_conv_im2col_group4(self):
        # model 1
        X = make_tensor_value_info("X", TensorProto.FLOAT, [2, 4, 6, 6])
        W = make_tensor_value_info("W", TensorProto.FLOAT, [4, 1, 3, 3])
        B = make_tensor_value_info("B", TensorProto.FLOAT, [4])
        Y = make_tensor_value_info("Y", TensorProto.FLOAT, [2, 4, 6, 6])

        node = make_node(
            "Conv",
            ["X", "W", "B"],
            ["Y"],
            group=4,
            dilations=[1, 1],
            kernel_shape=[3, 3],
            pads=[1, 1, 1, 1],
            strides=[1, 1],
        )
        graph = make_graph([node], "g", [X, W, B], [Y])
        onnx_model = make_model(graph, opset_imports=[make_opsetid("", 16)])

        feeds = {
            "X": np.arange(2 * 4 * 6 * 6).reshape((2, 4, 6, 6)).astype(np.float32),
            "W": np.array(
                [
                    [
                        [
                            [
                                -0.026239916682243347,
                                0.07565222680568695,
                                -0.03209298849105835,
                            ],
                            [
                                -0.08708783239126205,
                                0.0961190015077591,
                                0.13418219983577728,
                            ],
                            [
                                0.1598859578371048,
                                0.03840477764606476,
                                -0.13170936703681946,
                            ],
                        ]
                    ],
                    [
                        [
                            [
                                -0.0689004510641098,
                                0.1408083587884903,
                                -0.03717087209224701,
                            ],
                            [
                                0.030967697501182556,
                                0.0263785719871521,
                                -0.0899493545293808,
                            ],
                            [
                                0.07828782498836517,
                                -0.06266771256923676,
                                0.10750330984592438,
                            ],
                        ]
                    ],
                    [
                        [
                            [
                                0.020227551460266113,
                                -0.04353883117437363,
                                -0.10938453674316406,
                            ],
                            [
                                -0.14101561903953552,
                                -0.03393106162548065,
                                0.12139306962490082,
                            ],
                            [
                                0.02838282287120819,
                                0.13864465057849884,
                                -0.06065710633993149,
                            ],
                        ]
                    ],
                    [
                        [
                            [
                                -0.06511610746383667,
                                -0.05987360328435898,
                                -0.008047685027122498,
                            ],
                            [
                                0.07340313494205475,
                                0.0326494425535202,
                                0.012516498565673828,
                            ],
                            [
                                0.13260947167873383,
                                -0.022225692868232727,
                                -0.11167611926794052,
                            ],
                        ]
                    ],
                ],
                dtype=np.float32,
            ),
            "B": np.array(
                [
                    -0.1457933485507965,
                    -0.07481209933757782,
                    -0.05890338122844696,
                    -0.11964251846075058,
                ],
                dtype=np.float32,
            ),
        }
        feeds["B"][:] = 0

        # model 2
        X = feeds["X"]
        W = feeds["W"]
        B = feeds["B"]
        Y = np.empty((2, 4, 6, 6), dtype=X.dtype)
        for b in range(X.shape[0]):
            for g in range(4):
                x = X[b : b + 1, g : g + 1]
                w = W[g]
                c2 = im2col(x, (3, 3), [1, 1], [1, 1, 1, 1], [1, 1])
                mul = np.matmul(c2, w.flatten())
                mul = mul + B[g]
                Y[b, g, :, :] = mul

        ref1 = ReferenceEvaluator(onnx_model)
        got1 = ref1.run(None, feeds)

        assert_allclose(Y, got1[0], atol=1e-5)

    def test_conv_strides(self):
        X = make_tensor_value_info("X", TensorProto.FLOAT, [1, 3, 6, 6])
        W = make_tensor_value_info("W", TensorProto.FLOAT, [2, 3, 3, 3])
        B = make_tensor_value_info("B", TensorProto.FLOAT, [2])
        Y = make_tensor_value_info("Y", TensorProto.FLOAT, [None, None, None, None])

        node = make_node(
            "Conv",
            ["X", "W", "B"],
            ["Y"],
            group=1,
            dilations=[1, 1],
            kernel_shape=[3, 3],
            pads=[1, 1, 1, 1],
            strides=[2, 2],
        )
        graph = make_graph([node], "g", [X, W, B], [Y])
        onnx_model = make_model(graph, opset_imports=[make_opsetid("", 16)])

        feeds = {
            "X": np.arange(1 * 3 * 6 * 6).reshape((1, 3, 6, 6)).astype(np.float32) + 1,
            "W": np.zeros((2, 3, 3, 3), dtype=np.float32),
            "B": np.zeros((2,), dtype=np.float32),
        }
        feeds["W"][0, 0, 0, 1] = 1

        ref1 = ReferenceEvaluator(onnx_model)
        got1 = ref1.run(None, feeds)
        expected = np.array(
            [
                [
                    [[0.0, 0.0, 0.0], [7.0, 9.0, 11.0], [19.0, 21.0, 23.0]],
                    [[0.0, 0.0, 0.0], [0.0, 0.0, 0.0], [0.0, 0.0, 0.0]],
                ]
            ],
            dtype=np.float32,
        )

        assert_allclose(expected, got1[0])

    def test_max_pool_2d_1(self):
        X = make_tensor_value_info("X", TensorProto.FLOAT, [None, None, None, None])
        Y = make_tensor_value_info("Y", TensorProto.FLOAT, [None, None, None, None])

        node = make_node(
            "MaxPool",
            ["X"],
            ["Y"],
            kernel_shape=[3, 3],
            pads=[1, 1, 1, 1],
            strides=[2, 2],
        )
        graph = make_graph([node], "g", [X], [Y])
        onnx_model = make_model(graph, opset_imports=[make_opsetid("", 16)])

        feeds = {"X": np.arange(49)[::-1].reshape((1, 1, 7, 7)).astype(np.float32)}
        expected = np.array(
            [
                [
                    [
                        [48.0, 47.0, 45.0, 43.0],
                        [41.0, 40.0, 38.0, 36.0],
                        [27.0, 26.0, 24.0, 22.0],
                        [13.0, 12.0, 10.0, 8.0],
                    ]
                ]
            ],
            dtype=np.float32,
        )
        ref1 = ReferenceEvaluator(onnx_model)
        got1 = ref1.run(None, feeds)
        assert_allclose(expected, got1[0])

    def test_max_pool_2d_2(self):
        X = make_tensor_value_info("X", TensorProto.FLOAT, [None, None, None, None])
        Y = make_tensor_value_info("Y", TensorProto.FLOAT, [None, None, None, None])

        node = make_node(
            "MaxPool",
            ["X"],
            ["Y"],
            kernel_shape=[3, 3],
            pads=[1, 1, 1, 1],
            strides=[2, 2],
        )
        graph = make_graph([node], "g", [X], [Y])
        onnx_model = make_model(graph, opset_imports=[make_opsetid("", 16)])

        feeds = {
            "X": np.array(
                [
                    [
                        [
                            [683, 358, 726, 578, 650, 946, 200],
                            [679, 260, 264, 5, 240, 255, 582],
                            [322, 66, 687, 632, 852, 698, 428],
                            [111, 452, 627, 332, 751, 842, 685],
                            [472, 52, 956, 81, 807, 827, 360],
                            [972, 574, 81, 799, 646, 499, 486],
                            [892, 758, 75, 833, 972, 415, 736],
                        ]
                    ]
                ],
                dtype=np.float32,
            )
        }
        expected = np.array(
            [
                [
                    [
                        [683.0, 726.0, 946.0, 946.0],
                        [679.0, 687.0, 852.0, 842.0],
                        [972.0, 956.0, 842.0, 842.0],
                        [972.0, 833.0, 972.0, 736.0],
                    ]
                ]
            ],
            dtype=np.float32,
        )
        ref1 = ReferenceEvaluator(onnx_model)
        got1 = ref1.run(None, feeds)
        assert_allclose(expected, got1[0])

    def test_scatter_elements(self):
        X = make_tensor_value_info("X", TensorProto.FLOAT, [None, None])
        Ind = make_tensor_value_info("I", TensorProto.INT64, [None, None])
        U = make_tensor_value_info("U", TensorProto.FLOAT, [None, None])
        Y = make_tensor_value_info("Y", TensorProto.FLOAT, [None, None])

        node = make_node(
            "ScatterElements",
            ["X", "I", "U"],
            ["Y"],
            axis=1,
            reduction="min",
        )
        graph = make_graph([node], "g", [X, Ind, U], [Y])
        onnx_model = make_model(graph, opset_imports=[make_opsetid("", 16)])
        feeds = {
            "X": np.array([[1.0, 2.0, 3.0, 4.0, 5.0]], dtype=np.float32),
            "I": np.array([[1, 1]]),
            "U": np.array([[1.1, 2.1]], dtype=np.float32),
        }

        ref1 = ReferenceEvaluator(onnx_model)
        got1 = ref1.run(None, feeds)
        expected = np.array([[1.0, 1.1, 3.0, 4.0, 5.0]], dtype=np.float32)
        assert_allclose(expected, got1[0])

    def test_col2im_impl(self):
        def get_im2col_indices(
            x_shape, field_height, field_width, padding=None, stride=1
        ):
            # source: https://stackoverflow.com/questions/51703367/col2im-implementation-in-convnet
            N, C, H, W = x_shape
            del N  # Unused
            assert (H + padding[0] + padding[2] - field_height) % stride == 0
            assert (W + padding[1] + padding[3] - field_height) % stride == 0
            out_height = (H + padding[0] + padding[2] - field_height) // stride + 1
            out_width = (W + padding[1] + padding[3] - field_width) // stride + 1

            i0 = np.repeat(np.arange(field_height), field_width)
            i0 = np.tile(i0, C)
            i1 = stride * np.repeat(np.arange(out_height), out_width)
            j0 = np.tile(np.arange(field_width), field_height * C)
            j1 = stride * np.tile(np.arange(out_width), out_height)
            i = i0.reshape(-1, 1) + i1.reshape(1, -1)
            j = j0.reshape(-1, 1) + j1.reshape(1, -1)

            k = np.repeat(np.arange(C), field_height * field_width).reshape(-1, 1)

            return (k, i, j)

        def col2im_indices(
            cols, x_shape, field_height=3, field_width=3, padding=None, stride=1
        ):
            # source: https://stackoverflow.com/questions/51703367/col2im-implementation-in-convnet
            N, C, H, W = x_shape
            H_padded, W_padded = (
                H + padding[0] + padding[2],
                W + padding[1] + padding[3],
            )
            x_padded = np.zeros((N, C, H_padded, W_padded), dtype=cols.dtype)
            k, i, j = get_im2col_indices(
                x_shape, field_height, field_width, padding, stride
            )
            cols_reshaped = cols.reshape(C * field_height * field_width, -1, N)
            cols_reshaped = cols_reshaped.transpose(2, 0, 1)
            np.add.at(x_padded, (slice(None), k, i, j), cols_reshaped)
            padding = padding.copy()
            if padding[2] == 0:
                padding[2] += x_padded.shape[2]
            elif padding[2] > 0:
                padding[2] *= -1
            if padding[3] == 0:
                padding[3] += x_padded.shape[3]
            elif padding[3] > 0:
                padding[3] *= -1
            res = x_padded[:, :, padding[0] : padding[2], padding[1] : padding[3]]
            return res

        X = make_tensor_value_info("X", TensorProto.FLOAT, [None, None, None])
        IS = make_tensor_value_info("IS", TensorProto.INT64, [None])
        BS = make_tensor_value_info("BS", TensorProto.INT64, [None])
        Y = make_tensor_value_info("Y", TensorProto.FLOAT, [None, None, None, None])

        node = make_node("Col2Im", ["X", "IS", "BS"], ["Y"], pads=[0, 1, 0, 1])
        graph = make_graph([node], "g", [X, IS, BS], [Y])
        onnx_model = make_model(graph, opset_imports=[make_opsetid("", 16)])
        feeds = {
            "X": np.arange(5 * 15).astype(np.float32).reshape((1, 5, 15)),
            "IS": np.array([5, 5]),
            "BS": np.array([1, 5]),
        }

        ref1 = ReferenceEvaluator(onnx_model)
        got1 = ref1.run(None, feeds)
        expected = col2im_indices(
            feeds["X"],
            (1, 1, 5, 5),
            field_height=1,
            field_width=5,
            padding=[0, 1, 0, 1],
        )
        assert_allclose(expected, got1[0])

    def test_conv_transpose_2d(self):
        X = make_tensor_value_info("X", TensorProto.FLOAT, [None, None, None, None])
        W = make_tensor_value_info("W", TensorProto.FLOAT, [None, None, None, None])
        B = make_tensor_value_info("B", TensorProto.FLOAT, [None])
        Y = make_tensor_value_info("Y", TensorProto.FLOAT, [None, None, None, None])

        node = make_node(
            "ConvTranspose",
            ["X", "W", "B"],
            ["Y"],
            dilations=[1, 1],
            kernel_shape=[3, 3],
            output_padding=[0, 0],
            pads=[1, 1, 1, 1],
            strides=[1, 1],
        )
        graph = make_graph([node], "g", [X, W, B], [Y])
        onnx_model = make_model(graph, opset_imports=[make_opsetid("", 16)])
        feeds = {
            "X": np.arange(1 * 3 * 5 * 4).reshape((1, 3, 5, 4)).astype(np.float32),
            "W": np.arange(3 * 1 * 3 * 3).reshape((3, 1, 3, 3)).astype(np.float32),
            "B": np.array([0, 0, 0, 0], dtype=np.float32),
        }

        # import torch
        # ex = torch.nn.functional.conv_transpose2d(
        #     torch.Tensor(feeds["X"]), torch.Tensor(feeds["W"]),
        #     bias=None, stride=1, padding=1, output_padding=0, groups=1, dilation=1)
        # print(ex)

        ref1 = ReferenceEvaluator(onnx_model)
        got1 = ref1.run(None, feeds)
        expected = np.array(
            [
                [
                    [
                        [4371, 6855, 7062, 4929],
                        [7524, 11781, 12132, 8451],
                        [8424, 13185, 13536, 9423],
                        [9324, 14589, 14940, 10395],
                        [7197, 11229, 11490, 7971],
                    ],
                ]
            ],
            dtype=np.float32,
        )
        assert_allclose(expected, got1[0])

        feeds["X"] *= 0
        feeds["X"][0, 0, 0, 0] = 1

        ref1 = ReferenceEvaluator(onnx_model)
        got1 = ref1.run(None, feeds)
        expected = np.array(
            [
                [
                    [
                        [4, 5, 0, 0],
                        [7, 8, 0, 0],
                        [0, 0, 0, 0],
                        [0, 0, 0, 0],
                        [0, 0, 0, 0],
                    ]
                ]
            ],
            dtype=np.float32,
        )
        assert_allclose(expected, got1[0])

    def test_conv_transpose_2d_upper(self):
        X = make_tensor_value_info("X", TensorProto.FLOAT, [None, None, None, None])
        W = make_tensor_value_info("W", TensorProto.FLOAT, [None, None, None, None])
        B = make_tensor_value_info("B", TensorProto.FLOAT, [None])
        Y = make_tensor_value_info("Y", TensorProto.FLOAT, [None, None, None, None])

        node = make_node(
            "ConvTranspose",
            ["X", "W", "B"],
            ["Y"],
            auto_pad="SAME_UPPER",
            strides=[2, 2],
            # output_shape=[6, 6],
        )
        graph = make_graph([node], "g", [X, W, B], [Y])
        onnx_model = make_model(graph, opset_imports=[make_opsetid("", 16)])
        feeds = {
            "X": np.arange(1 * 1 * 3 * 3).reshape((1, 1, 3, 3)).astype(np.float32),
            "W": np.arange(1 * 2 * 3 * 3).reshape((1, 2, 3, 3)).astype(np.float32),
            "B": np.array([0, 0, 0, 0], dtype=np.float32),
        }

        expected = np.array(
            [
                [
                    [
                        [0, 0, 0, 1, 2, 2],
                        [0, 0, 3, 4, 11, 8],
                        [0, 3, 12, 11, 28, 19],
                        [9, 12, 27, 16, 35, 20],
                        [18, 27, 60, 35, 76, 43],
                        [18, 24, 51, 28, 59, 32],
                    ],
                    [
                        [0, 0, 9, 10, 29, 20],
                        [0, 0, 12, 13, 38, 26],
                        [27, 30, 84, 56, 136, 82],
                        [36, 39, 90, 52, 116, 65],
                        [99, 108, 240, 134, 292, 160],
                        [72, 78, 168, 91, 194, 104],
                    ],
                ]
            ],
            dtype=np.float32,
        )

        # import onnxruntime
        # ref0 = onnxruntime.InferenceSession(onnx_model.SerializeToString(), providers=["CPUExecutionProvider"])
        # got0 = ref0.run(None, feeds)

        ref1 = ReferenceEvaluator(onnx_model)
        got1 = ref1.run(None, feeds)
        assert_allclose(expected, got1[0])

    def test_stft(self):
        signal = make_tensor_value_info("signal", TensorProto.FLOAT, [None, None, None])
        frame_step = make_tensor_value_info("frame_step", TensorProto.INT64, [None])
        frame_length = make_tensor_value_info("frame_length", TensorProto.INT64, [None])
        Y = make_tensor_value_info("Y", TensorProto.FLOAT, [None, None, None, None])

        node = make_node(
            "STFT",
            ["signal", "frame_step", "", "frame_length"],
            ["Y"],
        )
        graph = make_graph([node], "g", [signal, frame_step, frame_length], [Y])
        onnx_model = make_model(graph, opset_imports=[make_opsetid("", 17)])
        feeds = {
            "signal": np.arange(128).reshape((1, 128, 1)).astype(np.float32),
            "frame_step": np.array(8, dtype=np.int64),
            "frame_length": np.array(16, dtype=np.int64),
        }

        signal = feeds["signal"]
        frame_length = int(feeds["frame_length"])
        frame_step = int(feeds["frame_step"])
        onesided_length = (frame_length // 2) + 1
        nstfts = ((feeds["signal"].shape[1] - frame_length) // frame_step) + 1
        # [batch_size][frames][frame_length][2]
        expected = np.empty([1, nstfts, onesided_length, 2], dtype=np.float32)
        for i in range(nstfts):
            start = i * frame_step
            stop = i * frame_step + frame_length
            complex_out = np.fft.fft(signal[0, start:stop, 0])
            c_out = complex_out[0:onesided_length]
            expected[0, i] = np.stack((c_out.real, c_out.imag), axis=1)

        # import torch
        # correspondance with torch
        # hop_length = frame_step
        # window = np.ones((frame_length,), dtype=np.float32)
        # ex = torch.stft(
        #      torch.Tensor(feeds["signal"][:, :, 0]),
        #      n_fft=frame_length, window=torch.Tensor(window),
        #      hop_length=hop_length, win_length=frame_length,
        #      onesided=True, return_complex=True, center=False,
        #      normalized=False)
        # ex = np.transpose(ex.numpy(), [0, 2, 1])

        ref1 = ReferenceEvaluator(onnx_model)
        got1 = ref1.run(None, feeds)
        assert_allclose(expected, got1[0])

    def test_stft_with_window(self):
        signal = make_tensor_value_info("signal", TensorProto.FLOAT, [None, None, None])
        frame_step = make_tensor_value_info("frame_step", TensorProto.INT64, [None])
        window = make_tensor_value_info("window", TensorProto.FLOAT, [None])
        frame_length = make_tensor_value_info("frame_length", TensorProto.INT64, [None])
        Y = make_tensor_value_info("Y", TensorProto.FLOAT, [None, None, None, None])

        node = make_node(
            "STFT",
            ["signal", "frame_step", "window", "frame_length"],
            ["Y"],
        )
        graph = make_graph([node], "g", [signal, frame_step, window, frame_length], [Y])
        onnx_model = make_model(graph, opset_imports=[make_opsetid("", 17)])
        feeds = {
            "signal": np.arange(128).reshape((1, 128, 1)).astype(np.float32),
            "frame_step": np.array(8, dtype=np.int64),
            "window": 0.5
            + 0.5 * np.cos(2 * 3.1415 * np.arange(0, 16, 1, dtype=np.float32) / 16),
            "frame_length": np.array(16, dtype=np.int64),
        }

        signal = feeds["signal"]
        frame_length = int(feeds["frame_length"])
        window = feeds["window"]
        frame_step = int(feeds["frame_step"])
        onesided_length = (frame_length // 2) + 1
        nstfts = 1 + (signal.shape[1] - window.shape[0]) // 8
        # [batch_size][frames][frame_length][2]
        expected = np.empty([1, nstfts, onesided_length, 2], dtype=np.float32)
        for i in range(nstfts):
            start = i * frame_step
            stop = i * frame_step + frame_length
            complex_out = np.fft.fft(signal[0, start:stop, 0] * window)[
                0:onesided_length
            ]
            c_out = complex_out[0:onesided_length]
            expected[0, i] = np.stack((c_out.real, c_out.imag), axis=1)

        # import torch
        # hop_length = frame_step
        # ex = torch.stft(
        #      torch.Tensor(feeds["signal"][:, :, 0]),
        #      n_fft=frame_length, window=torch.Tensor(window),
        #      hop_length=hop_length, win_length=frame_length,
        #      onesided=True, return_complex=True, center=False,
        #      normalized=False)
        # ex = np.transpose(ex.numpy(), [0, 2, 1])

        ref1 = ReferenceEvaluator(onnx_model)
        got1 = ref1.run(None, feeds)
        assert_allclose(expected, got1[0])

    def get_roi_align_model(self, mode):
        X = make_tensor_value_info("X", TensorProto.FLOAT, [None, None, None, None])
        rois = make_tensor_value_info("rois", TensorProto.FLOAT, [None, None])
        Y = make_tensor_value_info("Y", TensorProto.FLOAT, [None, None, None, None])
        IS = make_tensor_value_info("I", TensorProto.INT64, [None])
        node = make_node(
            "RoiAlign",
            ["X", "rois", "I"],
            ["Y"],
            output_height=5,
            output_width=5,
            sampling_ratio=2,
            spatial_scale=1.0,
            coordinate_transformation_mode="output_half_pixel",
            mode=mode,
        )
        graph = make_graph([node], "g", [X, rois, IS], [Y])
        return make_model(graph, opset_imports=[make_opsetid("", 17)])

    def common_test_roi_align(self, mode):
        import onnxruntime as ort

        onnx_model = self.get_roi_align_model(mode)
        X, batch_indices, rois = get_roi_align_input_values()
        feeds = {"X": X, "rois": rois, "I": batch_indices}

        sess = ort.InferenceSession(
            onnx_model.SerializeToString(), providers=["CPUExecutionProvider"]
        )
        expected = sess.run(None, feeds)
        ref = ReferenceEvaluator(onnx_model)
        got = ref.run(None, feeds)
        assert_allclose(expected[0], got[0], atol=1e-5)

    @skip_if_no_onnxruntime
    def test_roi_align(self):
        with self.subTest(mode="avg"):
            self.common_test_roi_align("avg")
        # max does not have example in the backend
        with self.subTest(mode="max"):
            self.common_test_roi_align("max")

    def common_test_roi_align_torch(self, mode):
        import torch
        from torchvision.ops import RoIAlign

        onnx_model = self.get_roi_align_model(mode)
        sess = ReferenceEvaluator(onnx_model)
        X, batch_indices, rois = get_roi_align_input_values()
        got = sess.run(None, {"X": X, "rois": rois, "I": batch_indices})

        a = RoIAlign((5, 5), spatial_scale=1.0, sampling_ratio=2)
        expected = a(torch.from_numpy(X), [torch.from_numpy(rois)])
        assert_allclose(expected, got[0], atol=1e-5)

    @skip_if_no_torch
    @skip_if_no_torchvision
    def test_roi_align_torch(self):
        with self.subTest(mode="avg"):
            self.common_test_roi_align_torch("avg")
        # not implemented in torch
        # with self.subTest(mode="max"):
        #     self.common_test_roi_align_torch("max")

    def test_split(self):
        X = make_tensor_value_info("X", TensorProto.FLOAT, [None])
        Y1 = make_tensor_value_info("Y1", TensorProto.FLOAT, [None])
        Y2 = make_tensor_value_info("Y2", TensorProto.FLOAT, [None])
        Y3 = make_tensor_value_info("Y3", TensorProto.FLOAT, [None])
        Y4 = make_tensor_value_info("Y4", TensorProto.FLOAT, [None])

        node = make_node("Split", ["X"], ["Y1", "Y2", "Y3", "Y4"], num_outputs=4)
        graph = make_graph([node], "g", [X], [Y1, Y2, Y3, Y4])
        onnx_model = make_model(graph, opset_imports=[make_opsetid("", 18)])
        feeds = {"X": np.arange(10).astype(np.float32)}

        expected = [
            np.array([0, 1, 2], dtype=np.float32),
            np.array([3, 4, 5], dtype=np.float32),
            np.array([6, 7, 8], dtype=np.float32),
            np.array([9], dtype=np.float32),
        ]

        ref1 = ReferenceEvaluator(onnx_model)
        got1 = ref1.run(None, feeds)
        for i in range(4):
            assert_allclose(expected[i], got1[i])

    def test_split_2(self):
        X = make_tensor_value_info("X", TensorProto.FLOAT, [None])
        Y1 = make_tensor_value_info("Y1", TensorProto.FLOAT, [None])
        Y2 = make_tensor_value_info("Y2", TensorProto.FLOAT, [None])
        Y3 = make_tensor_value_info("Y3", TensorProto.FLOAT, [None])
        Y4 = make_tensor_value_info("Y4", TensorProto.FLOAT, [None])

        node = make_node("Split", ["X", "split"], ["Y1", "Y2", "Y3", "Y4"])
        graph = make_graph([node], "g", [X], [Y1, Y2, Y3, Y4])
        onnx_model = make_model(graph, opset_imports=[make_opsetid("", 18)])
        feeds = {
            "X": np.arange(10).astype(np.float32),
            "split": np.array([3, 3, 2, 2], dtype=np.int64),
        }

        expected = [
            np.array([0, 1, 2], dtype=np.float32),
            np.array([3, 4, 5], dtype=np.float32),
            np.array([6, 7], dtype=np.float32),
            np.array([8, 9], dtype=np.float32),
        ]

        ref1 = ReferenceEvaluator(onnx_model)
        got1 = ref1.run(None, feeds)
        for i in range(4):
            assert_allclose(expected[i], got1[i])

    def test_split_num_outputs_4(self):
        X = make_tensor_value_info("X", TensorProto.FLOAT, [None])
        Y1 = make_tensor_value_info("Y1", TensorProto.FLOAT, [None])
        Y2 = make_tensor_value_info("Y2", TensorProto.FLOAT, [None])
        Y3 = make_tensor_value_info("Y3", TensorProto.FLOAT, [None])
        Y4 = make_tensor_value_info("Y4", TensorProto.FLOAT, [None])

        node = make_node("Split", ["X"], ["Y1", "Y2", "Y3", "Y4"], num_outputs=4)
        graph = make_graph([node], "g", [X], [Y1, Y2, Y3, Y4])
        onnx_model = make_model(graph, opset_imports=[make_opsetid("", 18)])

        # case 1
        feeds = {"X": np.arange(10).astype(np.float32)}
        expected = [
            np.array([0, 1, 2], dtype=np.float32),
            np.array([3, 4, 5], dtype=np.float32),
            np.array([6, 7, 8], dtype=np.float32),
            np.array([9], dtype=np.float32),
        ]

        ref1 = ReferenceEvaluator(onnx_model)
        got1 = ref1.run(None, feeds)
        for i in range(4):
            assert_allclose(expected[i], got1[i])

        # case 2
        feeds = {"X": np.arange(9).astype(np.float32)}
        expected = [
            np.array([0, 1, 2], dtype=np.float32),
            np.array([3, 4, 5], dtype=np.float32),
            np.array([6, 7, 8], dtype=np.float32),
            np.array([], dtype=np.float32),
        ]

        ref1 = ReferenceEvaluator(onnx_model)
        got1 = ref1.run(None, feeds)
        for i in range(4):
            assert_allclose(expected[i], got1[i])

    def test_argmin(self):
        X = make_tensor_value_info("X", TensorProto.FLOAT, [None, None])
        Y = make_tensor_value_info("Y", TensorProto.INT64, [None])
        node = make_node("ArgMin", ["X"], ["Y"], axis=1)
        graph = make_graph([node], "g", [X], [Y])
        onnx_model = make_model(graph, opset_imports=[make_opsetid("", 18)])
        feeds = {"X": np.arange(12).reshape((3, 4)).astype(np.float32)}
        ref1 = ReferenceEvaluator(onnx_model)
        got1 = ref1.run(None, feeds)
        expected = np.array([0, 0, 0], dtype=np.int64).reshape((-1, 1))
        self.assertEqual(expected.tolist(), got1[0].tolist())

    def test_argmax(self):
        X = make_tensor_value_info("X", TensorProto.FLOAT, [None, None])
        Y = make_tensor_value_info("Y", TensorProto.INT64, [None])
        node = make_node("ArgMax", ["X"], ["Y"], axis=1)
        graph = make_graph([node], "g", [X], [Y])
        onnx_model = make_model(graph, opset_imports=[make_opsetid("", 18)])
        feeds = {"X": np.arange(12).reshape((3, 4)).astype(np.float32)}
        ref1 = ReferenceEvaluator(onnx_model)
        got1 = ref1.run(None, feeds)
        expected = np.array([3, 3, 3], dtype=np.int64).reshape((-1, 1))
        self.assertEqual(expected.tolist(), got1[0].tolist())

    def test_slice_squeeze(self):
        X = make_tensor_value_info("X", TensorProto.FLOAT, [None, None])
        starts = make_tensor_value_info("starts", TensorProto.INT64, [None])
        ends = make_tensor_value_info("ends", TensorProto.INT64, [None])
        axes = make_tensor_value_info("axes", TensorProto.INT64, [None])
        Y = make_tensor_value_info("Y", TensorProto.INT64, [None])
        nodes = [
            make_node("Slice", ["X", "starts", "ends", "axes"], ["T"]),
            make_node("Squeeze", ["T", "axes"], ["Y"]),
        ]
        graph = make_graph(nodes, "g", [X, starts, ends, axes], [Y])
        onnx_model = make_model(graph, opset_imports=[make_opsetid("", 18)])
        feeds = {
            "X": np.array([[0]], dtype=np.int64),
            "starts": np.array([0], dtype=np.int64),
            "ends": np.array([1], dtype=np.int64),
            "axes": np.array([0], dtype=np.int64),
        }
        ref1 = ReferenceEvaluator(onnx_model)
        got1 = ref1.run(None, feeds)
        expected = np.array([0], dtype=np.int64)
        self.assertEqual(expected.tolist(), got1[0].tolist())

    def test_slice_squeeze_6(self):
        X = make_tensor_value_info("X", TensorProto.FLOAT, [None, None])
        Y = make_tensor_value_info("Y", TensorProto.INT64, [None])
        nodes = [
            make_node("Slice", ["X"], ["T"], axes=[0], starts=[0], ends=[1]),
            make_node("Squeeze", ["T"], ["Y"], axes=[0]),
        ]
        graph = make_graph(nodes, "g", [X], [Y])
        onnx_model = make_model(graph, opset_imports=[make_opsetid("", 6)])
        feeds = {"X": np.array([[0]], dtype=np.int64)}
        ref1 = ReferenceEvaluator(onnx_model)
        got1 = ref1.run(None, feeds)
        expected = np.array([0], dtype=np.int64)
        self.assertEqual(expected.tolist(), got1[0].tolist())

    def test_onnxrt_reduce_mean(self):
        X = make_tensor_value_info("X", TensorProto.FLOAT, [None, None])
        Y = make_tensor_value_info("Y", TensorProto.FLOAT, [None, None])
        node1 = make_node("ReduceMean", ["X"], ["Y"])
        graph = make_graph([node1], "g", [X], [Y])

        onnx_model = make_model(graph, opset_imports=[make_opsetid("", 17)])
        check_model(onnx_model)
        sess = ReferenceEvaluator(onnx_model)
        cls = sess.rt_nodes_[0]
        self.assertEqual(cls.__class__.__name__, "ReduceMean_1")
        got = sess.run(None, {"X": np.ones((2, 4), dtype=np.float32)})[0]
        self.assertEqual(got.shape, (1, 1))
        self.assertEqual(got[0, 0], 1)

        onnx_model = make_model(graph, opset_imports=[make_opsetid("", 18)])
        check_model(onnx_model)
        sess = ReferenceEvaluator(onnx_model)
        cls = sess.rt_nodes_[0]
        self.assertEqual(cls.__class__.__name__, "ReduceMean_18")
        got = sess.run(None, {"X": np.ones((2, 4), dtype=np.float32)})[0]
        self.assertEqual(got.shape, (1, 1))
        self.assertEqual(got[0, 0], 1)

    @staticmethod
    def _cdist_model(opset, reduce_op="ReduceSumSquare"):
        # subgraph
        initializers = []

        inputs = [
            make_tensor_value_info("next_in", TensorProto.FLOAT, [None, 4]),
            make_tensor_value_info("next", TensorProto.FLOAT, [None]),
        ]

        outputs = [
            make_tensor_value_info("next_out", TensorProto.FLOAT, [None, None]),
            make_tensor_value_info("scan_out", TensorProto.FLOAT, [None]),
        ]

        if opset >= 18:
            initializers.append(
                from_array(np.array([1], dtype=np.int64), name="axis_red")
            )
            node_reduce = make_node(
                reduce_op,
                ["cdistdf_17_C0", "axis_red"],
                ["cdistdf_17_reduced0"],
                name="cdistdf_17_ReduceSumSquare",
                keepdims=0,
            )
        else:
            node_reduce = make_node(
                reduce_op,
                ["cdistdf_17_C0"],
                ["cdistdf_17_reduced0"],
                name="cdistdf_17_ReduceSumSquare",
                axes=[1],
                keepdims=0,
            )

        nodes = [
            make_node("Identity", ["next_in"], ["next_out"], name="cdistd_17_Identity"),
            make_node(
                "Sub", ["next_in", "next"], ["cdistdf_17_C0"], name="cdistdf_17_Sub"
            ),
            node_reduce,
            make_node(
                "Identity",
                ["cdistdf_17_reduced0"],
                ["scan_out"],
                name="cdistdf_17_Identity",
            ),
        ]
        graph = make_graph(nodes, "OnnxIdentity", inputs, outputs, initializers)

        # main graph
        initializers = []

        list_value = [
            1.1394007205963135,
            -0.6848101019859314,
            -1.234825849533081,
            0.4023416340351105,
            0.17742614448070526,
            0.46278226375579834,
            -0.4017809331417084,
            -1.630198359489441,
            -0.5096521973609924,
            0.7774903774261475,
            -0.4380742907524109,
            -1.2527953386306763,
            -1.0485529899597168,
            1.950775384902954,
            -1.420017957687378,
            -1.7062702178955078,
            1.8675580024719238,
            -0.15135720372200012,
            -0.9772778749465942,
            0.9500884413719177,
            -2.5529897212982178,
            -0.7421650290489197,
            0.653618574142456,
            0.8644362092018127,
            1.5327792167663574,
            0.37816253304481506,
            1.4693588018417358,
            0.154947429895401,
            -0.6724604368209839,
            -1.7262825965881348,
            -0.35955315828323364,
            -0.8131462931632996,
            -0.8707971572875977,
            0.056165341287851334,
            -0.5788496732711792,
            -0.3115525245666504,
            1.2302906513214111,
            -0.302302747964859,
            1.202379822731018,
            -0.38732680678367615,
            2.269754648208618,
            -0.18718385696411133,
            -1.4543657302856445,
            0.04575851559638977,
            -0.9072983860969543,
            0.12898291647434235,
            0.05194539576768875,
            0.7290905714035034,
            1.4940791130065918,
            -0.8540957570075989,
            -0.2051582634449005,
            0.3130677044391632,
            1.764052391052246,
            2.2408931255340576,
            0.40015721321105957,
            0.978738009929657,
            0.06651721894741058,
            -0.3627411723136902,
            0.30247190594673157,
            -0.6343221068382263,
            -0.5108051300048828,
            0.4283318817615509,
            -1.18063223361969,
            -0.02818222902715206,
            -1.6138978004455566,
            0.38690251111984253,
            -0.21274028718471527,
            -0.8954665660858154,
            0.7610377073287964,
            0.3336743414402008,
            0.12167501449584961,
            0.44386324286460876,
            -0.10321885347366333,
            1.4542734622955322,
            0.4105985164642334,
            0.14404356479644775,
            -0.8877857327461243,
            0.15634897351264954,
            -1.980796456336975,
            -0.34791216254234314,
        ]
        initializers.append(
            from_array(
                np.array(list_value, dtype=np.float32).reshape((20, 4)),
                name="Sc_Scancst",
            )
        )
        initializers.append(
            from_array(np.array([2], dtype=np.int64), name="To_TopKcst")
        )

        inputs = [make_tensor_value_info("input", TensorProto.FLOAT, [None, 4])]
        outputs = [
            make_tensor_value_info("values", TensorProto.FLOAT, [None, 2]),
            make_tensor_value_info("indices", TensorProto.INT64, [None, 2]),
        ]

        # nodes

        nodes = [
            make_node(
                "Scan",
                ["input", "Sc_Scancst"],
                ["UU032UU", "UU033UU"],
                name="Sc_Scan",
                body=graph,
                num_scan_inputs=1,
            ),
            make_node(
                "Transpose",
                ["UU033UU"],
                ["Tr_transposed0"],
                name="Tr_Transpose",
                perm=[1, 0],
            ),
            make_node("Sqrt", ["Tr_transposed0"], ["Sq_Y0"], name="Sq_Sqrt"),
            make_node(
                "TopK",
                ["Sq_Y0", "To_TopKcst"],
                ["values", "indices"],
                name="To_TopK",
                largest=0,
                sorted=1,
            ),
        ]

        graph = make_graph(nodes, "dummy", inputs, outputs, initializers)

        # model
        onnx_model = make_model(graph, opset_imports=[make_opsetid("", opset)])
        return onnx_model

    @parameterized.parameterized.expand(
        itertools.product(
            [
                (
                    "ReduceMin",
                    [
                        np.array(
                            [[np.nan, np.nan], [14.422706, 18.80527]], dtype=np.float32
                        ),
                        np.array([[2, 15], [10, 4]], dtype=np.int64),
                    ],
                ),
                (
                    "ReduceL1",
                    [
                        np.array(
                            [[2.2367053, 2.3516612], [4.076292, 4.2970634]],
                            dtype=np.float32,
                        ),
                        np.array([[18, 6], [13, 6]], dtype=np.int64),
                    ],
                ),
                (
                    "ReduceL2",
                    [
                        np.array(
                            [[1.80155, 1.8169948], [2.9928076, 3.1205883]],
                            dtype=np.float32,
                        ),
                        np.array([[11, 18], [13, 6]], dtype=np.int64),
                    ],
                ),
                (
                    "ReduceLogSum",
                    [
                        np.array(
                            [[0.9497848, 1.1872643], [1.6764175, 1.70759]],
                            dtype=np.float32,
                        ),
                        np.array([[6, 18], [13, 6]], dtype=np.int64),
                    ],
                ),
                (
                    "ReduceLogSumExp",
                    [
                        np.array(
                            [[1.6005973, 1.7445935], [2.5616229, 2.6539795]],
                            dtype=np.float32,
                        ),
                        np.array([[13, 6], [13, 6]], dtype=np.int64),
                    ],
                ),
                (
                    "ReduceMax",
                    [
                        np.array(
                            [[1.4217108, 1.5069536], [2.453826, 2.5041783]],
                            dtype=np.float32,
                        ),
                        np.array([[13, 11], [13, 11]], dtype=np.int64),
                    ],
                ),
                (
                    "ReduceMean",
                    [
                        np.array(
                            [[0.39247903, 0.78497636], [2.038146, 2.1485317]],
                            dtype=np.float32,
                        ),
                        np.array([[13, 6], [13, 6]], dtype=np.int64),
                    ],
                ),
                (
                    "ReduceSumSquare",
                    [
                        np.array(
                            [[3.2455828, 3.3014696], [8.956896, 9.7380705]],
                            dtype=np.float32,
                        ),
                        np.array([[11, 18], [13, 6]], dtype=np.int64),
                    ],
                ),
                (
                    "ReduceProd",
                    [
                        np.array(
                            [[np.nan, np.nan], [14.422706, 18.80527]], dtype=np.float32
                        ),
                        np.array([[2, 15], [13, 6]], dtype=np.int64),
                    ],
                ),
            ],
            [17, 18],
        )
    )
    def test_op_reduce(self, reduce_op_expected, opset: int):
        reduce_op, expected = reduce_op_expected
        X = np.arange(8).reshape((-1, 4)).astype(np.float32)

        results = {}

        model = self._cdist_model(opset, reduce_op)
        sess = ReferenceEvaluator(model)
        got = sess.run(None, {"input": X})
        results["ref", opset] = got

        cl = [
            n
            for n in sess.rt_nodes_[0].body.rt_nodes_
            if n.__class__.__name__.startswith(reduce_op)
        ]
        schema = cl[0]._schema  # pylint: disable=protected-access
        new_cl = type(reduce_op, (cl[0].__class__,), {"op_schema": schema})
        sess = ReferenceEvaluator(model, new_ops=[new_cl])
        got = sess.run(None, {"input": X})
        results["ref_cl", opset] = got

        baseline = "constant"
        for k, v in results.items():
            for a, b in zip(reversed(expected), reversed(v)):
                if a.shape != b.shape:
                    raise AssertionError(
                        f"Shape mismatch for {reduce_op!r}, {baseline}:{a.shape} != {k}:{b.shape}."
                    )
                diff = np.abs(a - b).max()
                if diff > 1e-6:
                    raise AssertionError(
                        f"Discrepancies (max={diff}) for {reduce_op!r}, {baseline} != {k}\n{a}\n!=\n{b}"
                    )

    @parameterized.parameterized.expand(
        [
            (13,),
            (17,),
            (18,),
        ]
    )
    def test_mvn(self, opset: int, ref_opset: int = 13):
        X = make_tensor_value_info("X", TensorProto.FLOAT, [None, None, None, None])
        Y = make_tensor_value_info("Y", TensorProto.FLOAT, [None, None, None, None])
        nodes = [
            make_node("MeanVarianceNormalization", ["X"], ["Y"]),
        ]
        graph = make_graph(nodes, "g", [X], [Y])
        x = np.random.rand(3, 3, 3, 1).astype(np.float32)

        onnx_model = make_model(graph, opset_imports=[make_opsetid("", opset)])
        ref = ReferenceEvaluator(onnx_model)
        got = ref.run(None, {"X": x})[0]

        ref_onnx_model = make_model(graph, opset_imports=[make_opsetid("", ref_opset)])
        ref_expected = ReferenceEvaluator(ref_onnx_model)
        expected = ref_expected.run(None, {"X": x})[0]

        self.assertEqual(expected.shape, got.shape)
        assert_allclose(expected, got)

    def test_concat_in_a_function(self):
        def create_model():
            nodes = []
            inputs = []
            outputs = []
            functions = []

            opsets = {"": onnx_opset_version(), "custom_domain": 1}
            nodes_fct = []
            node = make_node("Concat", ["x:0", "x:1"], ["r__0"], axis=0, domain="")
            nodes_fct.append(node)

            opset_imports_fct = [
                make_opsetid(domain, 1 if version is None else version)
                for domain, version in opsets.items()
            ]
            fct = make_function(
                "custom_domain",
                "concat_2",
                ["x:0", "x:1"],
                ["r__0"],
                nodes_fct,
                opset_imports_fct,
            )
            functions.append(fct)

            inputs.append(make_tensor_value_info("I__0", TensorProto.DOUBLE, []))
            inputs.append(make_tensor_value_info("I__1", TensorProto.DOUBLE, []))
            inputs.append(make_tensor_value_info("I__2", TensorProto.DOUBLE, []))
            outputs.append(make_tensor_value_info("r__4", TensorProto.DOUBLE, []))

            node = make_node(
                "concat_2", ["I__0", "I__1"], ["r__3"], axis=0, domain="custom_domain"
            )
            nodes.append(node)
            node = make_node(
                "concat_2", ["I__2", "r__3"], ["r__4"], axis=0, domain="custom_domain"
            )
            nodes.append(node)
            opset_imports = [
                make_opsetid(domain, 1 if version is None else version)
                for domain, version in opsets.items()
            ]

            graph = make_graph(nodes, "numpyx", inputs, outputs)

            onnx_model = make_model(
                graph, opset_imports=opset_imports, functions=functions
            )
            return onnx_model

        onnx_model = create_model()
        x1 = np.array([[-5, 6], [15, 3]], dtype=np.float64)
        x2 = np.array([[1, 2]], dtype=np.float64)
        x3 = np.array([[-1, -2]], dtype=np.float64)
        z = np.vstack([x1, x2, x3])
        ref = ReferenceEvaluator(onnx_model)
        feeds = {"I__2": x1, "I__0": x2, "I__1": x3}
        got = ref.run(None, feeds)
        assert_allclose(z, got[0])

    def test_cast_float_to_string(self):
        X = make_tensor_value_info("X", TensorProto.FLOAT, [None])
        Y = make_tensor_value_info("Y", TensorProto.STRING, [None])
        model = make_model(
            make_graph(
                [
                    make_node("Cast", ["X"], ["Y"], to=TensorProto.STRING),
                ],
                "g",
                [X],
                [Y],
            )
        )
        ref = ReferenceEvaluator(model)
        data = np.array([1.152512, -0.152612, 0.0, np.nan])
        got = ref.run(None, {"X": data})[0]
        self.assertTrue(
            (got == np.array([1.152512, -0.152612, 0.0, np.nan]).astype(np.str_)).all()
        )

    def test_cast_float_to_string_and_back(self):
        X = make_tensor_value_info("X", TensorProto.FLOAT, [None])
        Y = make_tensor_value_info("Y", TensorProto.FLOAT, [None])
        model = make_model(
            make_graph(
                [
                    make_node("Cast", ["X"], ["Z"], to=TensorProto.STRING),
                    make_node("Cast", ["Z"], ["Y"], to=TensorProto.FLOAT),
                ],
                "g",
                [X],
                [Y],
            )
        )
        ref = ReferenceEvaluator(model)
        data = np.array([1.152512, -0.152612, 0.0, np.nan])
        got = ref.run(None, {"X": data})[0]
        assert_allclose(got, np.array([1.152512, -0.152612, 0.0, np.nan]))

    def test_split_to_sequence(self):
        X = make_tensor_value_info("X", TensorProto.FLOAT, None)
        Y = make_tensor_value_info("Y", TensorProto.INT64, None)
        Z = make_tensor_value_info("Z", TensorProto.UNDEFINED, None)
        nodes = [make_node("SplitToSequence", ["X", "Y"], ["Z"], axis=2)]
        model = make_model(make_graph(nodes, "g", [X, Y], [Z]))
        ref = ReferenceEvaluator(model)
        data = np.arange(18).reshape((1, 3, 6)).astype(np.float32)
        indices = np.array(2, dtype=np.int64)
        got = ref.run(None, {"X": data, "Y": indices})
        expected = [
            [
                np.array([[[0.0, 1.0], [6.0, 7.0], [12.0, 13.0]]], dtype=np.float32),
                np.array([[[2.0, 3.0], [8.0, 9.0], [14.0, 15.0]]], dtype=np.float32),
                np.array([[[4.0, 5.0], [10.0, 11.0], [16.0, 17.0]]], dtype=np.float32),
            ]
        ]
        self.assertEqual(len(expected[0]), len(got[0]))
        for a, b in zip(expected[0], got[0]):
            assert_allclose(a, b)

    def test_split_to_sequence_1d(self):
        X = make_tensor_value_info("X", TensorProto.FLOAT, None)
        Y = make_tensor_value_info("Y", TensorProto.INT64, None)
        Z = make_tensor_value_info("Z", TensorProto.UNDEFINED, None)
        nodes = [make_node("SplitToSequence", ["X", "Y"], ["Z"], axis=2)]
        model = make_model(make_graph(nodes, "g", [X, Y], [Z]))
        ref = ReferenceEvaluator(model)
        data = np.arange(18).reshape((1, 3, 6)).astype(np.float32)
        indices = np.array([2, 2, 2], dtype=np.int64)
        got = ref.run(None, {"X": data, "Y": indices})
        expected = [
            [
                np.array([[[0.0, 1.0], [6.0, 7.0], [12.0, 13.0]]], dtype=np.float32),
                np.array([[[2.0, 3.0], [8.0, 9.0], [14.0, 15.0]]], dtype=np.float32),
                np.array([[[4.0, 5.0], [10.0, 11.0], [16.0, 17.0]]], dtype=np.float32),
            ]
        ]
        self.assertEqual(len(expected[0]), len(got[0]))
        for a, b in zip(expected[0], got[0]):
            assert_allclose(a, b)

    def test_split_to_sequence_nokeepdims_noinput(self):
        # keepdims is ignored in that case
        X = make_tensor_value_info("X", TensorProto.FLOAT, None)
        Z = make_tensor_value_info("Z", TensorProto.UNDEFINED, None)
        nodes = [make_node("SplitToSequence", ["X"], ["Z"], axis=2, keepdims=0)]
        model = make_model(make_graph(nodes, "g", [X], [Z]))
        ref = ReferenceEvaluator(model)
        data = np.arange(18).reshape((1, 3, 6)).astype(np.float32)
        got = ref.run(None, {"X": data})
        expected = [list(data[:, :, i] for i in range(data.shape[2]))]
        self.assertEqual(len(expected[0]), len(got[0]))
        for a, b in zip(expected[0], got[0]):
            assert_allclose(a, b)

    def test_cast_float8(self):
        X = make_tensor_value_info("X", TensorProto.FLOAT, [None])
        F1 = make_tensor_value_info("F1", TensorProto.FLOAT, [None])
        F2 = make_tensor_value_info("F2", TensorProto.FLOAT, [None])
        F3 = make_tensor_value_info("F3", TensorProto.FLOAT, [None])
        F4 = make_tensor_value_info("F4", TensorProto.FLOAT, [None])
        model = make_model(
            make_graph(
                [
<<<<<<< HEAD
                    make_node("Cast", ["X"], ["f81"], to=TensorProto.FLOATE4M3),
                    make_node("Cast", ["X"], ["f82"], to=TensorProto.FLOATE5M2),
=======
                    make_node("Cast", ["X"], ["f81"], to=TensorProto.FLOAT8E4M3FN),
                    make_node("Cast", ["X"], ["f82"], to=TensorProto.FLOAT8E5M2),
>>>>>>> 85308efe
                    make_node(
                        "Constant",
                        [],
                        ["C1"],
                        value=make_tensor(
<<<<<<< HEAD
                            "C1", TensorProto.FLOATE4M3, [5], [0, 1, 2, 5e-2, 200]
=======
                            "C1", TensorProto.FLOAT8E4M3FN, [5], [0, 1, 2, 5e-2, 200]
>>>>>>> 85308efe
                        ),
                    ),
                    make_node(
                        "Constant",
                        [],
                        ["C2"],
                        value=make_tensor(
<<<<<<< HEAD
                            "C2", TensorProto.FLOATE5M2, [5], [0, 1, 2, 5e-2, 200]
=======
                            "C2", TensorProto.FLOAT8E5M2, [5], [0, 1, 2, 5e-2, 200]
>>>>>>> 85308efe
                        ),
                    ),
                    make_node("Cast", ["f81"], ["F1"], to=TensorProto.FLOAT),
                    make_node("Cast", ["f82"], ["F2"], to=TensorProto.FLOAT),
                    make_node("Cast", ["C1"], ["F3"], to=TensorProto.FLOAT),
                    make_node("Cast", ["C2"], ["F4"], to=TensorProto.FLOAT),
                ],
                "g",
                [X],
                [F1, F2, F3, F4],
            )
        )
        ref = ReferenceEvaluator(model)
        data = np.array([0, 1, 2, 5e-2, 200], dtype=np.float32)
        expected1 = np.array(
<<<<<<< HEAD
            [floate4m3_to_float32(float32_to_floate4m3(x)) for x in data]
        )
        expected2 = np.array(
            [floate5m2_to_float32(float32_to_floate5m2(x)) for x in data]
=======
            [float8e4m3_to_float32(float32_to_float8e4m3(x)) for x in data]
        )
        expected2 = np.array(
            [float8e5m2_to_float32(float32_to_float8e5m2(x)) for x in data]
>>>>>>> 85308efe
        )
        got = ref.run(None, {"X": data})
        assert_allclose(got[0], expected1)
        assert_allclose(got[1], expected2)
        assert_allclose(got[2], expected1)
        assert_allclose(got[3], expected2)

    def test_cast_float8_output(self):
        X = make_tensor_value_info("X", TensorProto.FLOAT, [None])
<<<<<<< HEAD
        F1 = make_tensor_value_info("F1", TensorProto.FLOATE4M3, [None])
        F2 = make_tensor_value_info("F2", TensorProto.FLOATE5M2, [None])
        model = make_model(
            make_graph(
                [
                    make_node("Cast", ["X"], ["F1"], to=TensorProto.FLOATE4M3),
                    make_node("Cast", ["X"], ["F2"], to=TensorProto.FLOATE5M2),
=======
        F1 = make_tensor_value_info("F1", TensorProto.FLOAT8E4M3FN, [None])
        F2 = make_tensor_value_info("F2", TensorProto.FLOAT8E5M2, [None])
        model = make_model(
            make_graph(
                [
                    make_node("Cast", ["X"], ["F1"], to=TensorProto.FLOAT8E4M3FN),
                    make_node("Cast", ["X"], ["F2"], to=TensorProto.FLOAT8E5M2),
>>>>>>> 85308efe
                ],
                "g",
                [X],
                [F1, F2],
            )
        )
        ref = ReferenceEvaluator(model)
        data = np.array([0, 1, 2, 5e-2, 200], dtype=np.float32)
<<<<<<< HEAD
        expected1 = np.array([float32_to_floate4m3(x) for x in data])
        expected2 = np.array([float32_to_floate5m2(x) for x in data])
        got = ref.run(None, {"X": data})
        assert_allclose(expected1, got[0])
        assert_allclose(expected2, got[1])
=======
        expected1 = np.array([float32_to_float8e4m3(x) for x in data])
        expected2 = np.array([float32_to_float8e5m2(x) for x in data])
        got = ref.run(None, {"X": data})
        self.assertEqual(expected1.tolist(), got[0].tolist())
        self.assertEqual(expected2.tolist(), got[1].tolist())
>>>>>>> 85308efe

    def test_cast_bfloat16_output(self):
        X = make_tensor_value_info("X", TensorProto.FLOAT, [None])
        Y = make_tensor_value_info("Y", TensorProto.BFLOAT16, [None])
        model = make_model(
            make_graph(
                [
                    make_node("Cast", ["X"], ["Y"], to=TensorProto.BFLOAT16),
                ],
                "g",
                [X],
                [Y],
            )
        )
        ref = ReferenceEvaluator(model)
        data = np.array([0, 1, 2, 1e5, 200], dtype=np.float32)
        expected1 = np.array([float32_to_bfloat16(x) for x in data])
        got = ref.run(None, {"X": data})
<<<<<<< HEAD
        assert_allclose(expected1, got[0])
=======
        self.assertEqual(expected1.tolist(), got[0].tolist())
>>>>>>> 85308efe

    def test_quantize_linear_e4m3(self):
        X = make_tensor_value_info("X", TensorProto.FLOAT, [None])
        Y = make_tensor_value_info("Y", TensorProto.FLOAT, [None])
        model = make_model(
            make_graph(
                [
                    make_node(
                        "Constant",
                        [],
                        ["scale"],
                        value=make_tensor("scale", TensorProto.FLOAT, [1], [2.0]),
                    ),
                    make_node(
                        "Constant",
                        [],
                        ["zero"],
<<<<<<< HEAD
                        value=make_tensor("zero", TensorProto.FLOATE4M3, [1], [0.0]),
=======
                        value=make_tensor("zero", TensorProto.FLOAT8E4M3FN, [1], [0.0]),
>>>>>>> 85308efe
                    ),
                    make_node("QuantizeLinear", ["X", "scale", "zero"], ["T"]),
                    make_node("DequantizeLinear", ["T", "scale"], ["Y"], axis=0),
                ],
                "g",
                [X],
                [Y],
            )
        )
        ref = ReferenceEvaluator(model)
        data = np.array([0, 1, 2, 1e5, 200], dtype=np.float32)
        expected = np.array([0, 1, 2, 896, 208], dtype=np.float32)
        got = ref.run(None, {"X": data})
        assert_allclose(expected, got[0])

    def test_quantize_linear_e5m2(self):
        X = make_tensor_value_info("X", TensorProto.FLOAT, [None])
        Y = make_tensor_value_info("Y", TensorProto.FLOAT, [None])
        model = make_model(
            make_graph(
                [
                    make_node(
                        "Constant",
                        [],
                        ["scale"],
                        value=make_tensor("scale", TensorProto.FLOAT, [1], [2.0]),
                    ),
                    make_node(
                        "Constant",
                        [],
                        ["zero"],
<<<<<<< HEAD
                        value=make_tensor("zero", TensorProto.FLOATE5M2, [1], [0.0]),
=======
                        value=make_tensor("zero", TensorProto.FLOAT8E5M2, [1], [0.0]),
>>>>>>> 85308efe
                    ),
                    make_node("QuantizeLinear", ["X", "scale", "zero"], ["T"]),
                    make_node("DequantizeLinear", ["T", "scale"], ["Y"], axis=0),
                ],
                "g",
                [X],
                [Y],
            )
        )
        ref = ReferenceEvaluator(model)
        data = np.array([0, 1, 2, 1e5, 200], dtype=np.float32)
        expected = np.array([0, 1, 2, 98304, 192], dtype=np.float32)
        got = ref.run(None, {"X": data})
        assert_allclose(expected, got[0])

<<<<<<< HEAD
=======
    def test_lrn(self):
        def _expected(x, alpha, beta, bias, size):
            square_sum = np.zeros((5, 5, 5, 5)).astype(np.float32)
            for n, c, h, w in np.ndindex(x.shape):
                square_sum[n, c, h, w] = sum(
                    x[
                        n,
                        max(0, c - int(math.floor((size - 1) / 2))) : min(
                            5, c + int(math.ceil((size - 1) / 2)) + 1
                        ),
                        h,
                        w,
                    ]
                    ** 2
                )
            y = x / ((bias + (alpha / size) * square_sum) ** beta)
            return y

        # keepdims is ignored in that case
        alpha = 0.0002
        beta = 0.5
        bias = 2.0
        size = 3
        X = make_tensor_value_info("X", TensorProto.FLOAT, [5, 5, 50, 50])
        Z = make_tensor_value_info("Z", TensorProto.UNDEFINED, None)
        nodes = [
            make_node("LRN", ["X"], ["Z"], alpha=alpha, beta=beta, bias=bias, size=size)
        ]
        model = make_model(make_graph(nodes, "g", [X], [Z]))
        ref = ReferenceEvaluator(model)
        data = np.random.rand(5, 5, 5, 5).astype(np.float32)
        got = ref.run(None, {"X": data})
        expected = _expected(data, alpha, beta, bias, size)
        self.assertEqual(len(expected), len(got[0]))

>>>>>>> 85308efe

if __name__ == "__main__":
    unittest.main(verbosity=2)<|MERGE_RESOLUTION|>--- conflicted
+++ resolved
@@ -27,13 +27,8 @@
 from onnx.defs import onnx_opset_version
 from onnx.helper import (
     float32_to_bfloat16,
-<<<<<<< HEAD
-    float32_to_floate4m3,
-    float32_to_floate5m2,
-=======
     float32_to_float8e4m3,
     float32_to_float8e5m2,
->>>>>>> 85308efe
     make_function,
     make_graph,
     make_model,
@@ -45,11 +40,7 @@
     make_tensor_value_info,
     make_value_info,
 )
-<<<<<<< HEAD
-from onnx.numpy_helper import floate4m3_to_float32, floate5m2_to_float32, from_array
-=======
 from onnx.numpy_helper import float8e4m3_to_float32, float8e5m2_to_float32, from_array
->>>>>>> 85308efe
 from onnx.reference import ReferenceEvaluator
 from onnx.reference.op_run import OpRun
 from onnx.reference.ops import load_op
@@ -3043,23 +3034,14 @@
         model = make_model(
             make_graph(
                 [
-<<<<<<< HEAD
-                    make_node("Cast", ["X"], ["f81"], to=TensorProto.FLOATE4M3),
-                    make_node("Cast", ["X"], ["f82"], to=TensorProto.FLOATE5M2),
-=======
                     make_node("Cast", ["X"], ["f81"], to=TensorProto.FLOAT8E4M3FN),
                     make_node("Cast", ["X"], ["f82"], to=TensorProto.FLOAT8E5M2),
->>>>>>> 85308efe
                     make_node(
                         "Constant",
                         [],
                         ["C1"],
                         value=make_tensor(
-<<<<<<< HEAD
-                            "C1", TensorProto.FLOATE4M3, [5], [0, 1, 2, 5e-2, 200]
-=======
                             "C1", TensorProto.FLOAT8E4M3FN, [5], [0, 1, 2, 5e-2, 200]
->>>>>>> 85308efe
                         ),
                     ),
                     make_node(
@@ -3067,11 +3049,7 @@
                         [],
                         ["C2"],
                         value=make_tensor(
-<<<<<<< HEAD
-                            "C2", TensorProto.FLOATE5M2, [5], [0, 1, 2, 5e-2, 200]
-=======
                             "C2", TensorProto.FLOAT8E5M2, [5], [0, 1, 2, 5e-2, 200]
->>>>>>> 85308efe
                         ),
                     ),
                     make_node("Cast", ["f81"], ["F1"], to=TensorProto.FLOAT),
@@ -3087,17 +3065,10 @@
         ref = ReferenceEvaluator(model)
         data = np.array([0, 1, 2, 5e-2, 200], dtype=np.float32)
         expected1 = np.array(
-<<<<<<< HEAD
-            [floate4m3_to_float32(float32_to_floate4m3(x)) for x in data]
-        )
-        expected2 = np.array(
-            [floate5m2_to_float32(float32_to_floate5m2(x)) for x in data]
-=======
             [float8e4m3_to_float32(float32_to_float8e4m3(x)) for x in data]
         )
         expected2 = np.array(
             [float8e5m2_to_float32(float32_to_float8e5m2(x)) for x in data]
->>>>>>> 85308efe
         )
         got = ref.run(None, {"X": data})
         assert_allclose(got[0], expected1)
@@ -3107,15 +3078,6 @@
 
     def test_cast_float8_output(self):
         X = make_tensor_value_info("X", TensorProto.FLOAT, [None])
-<<<<<<< HEAD
-        F1 = make_tensor_value_info("F1", TensorProto.FLOATE4M3, [None])
-        F2 = make_tensor_value_info("F2", TensorProto.FLOATE5M2, [None])
-        model = make_model(
-            make_graph(
-                [
-                    make_node("Cast", ["X"], ["F1"], to=TensorProto.FLOATE4M3),
-                    make_node("Cast", ["X"], ["F2"], to=TensorProto.FLOATE5M2),
-=======
         F1 = make_tensor_value_info("F1", TensorProto.FLOAT8E4M3FN, [None])
         F2 = make_tensor_value_info("F2", TensorProto.FLOAT8E5M2, [None])
         model = make_model(
@@ -3123,7 +3085,6 @@
                 [
                     make_node("Cast", ["X"], ["F1"], to=TensorProto.FLOAT8E4M3FN),
                     make_node("Cast", ["X"], ["F2"], to=TensorProto.FLOAT8E5M2),
->>>>>>> 85308efe
                 ],
                 "g",
                 [X],
@@ -3132,19 +3093,11 @@
         )
         ref = ReferenceEvaluator(model)
         data = np.array([0, 1, 2, 5e-2, 200], dtype=np.float32)
-<<<<<<< HEAD
-        expected1 = np.array([float32_to_floate4m3(x) for x in data])
-        expected2 = np.array([float32_to_floate5m2(x) for x in data])
-        got = ref.run(None, {"X": data})
-        assert_allclose(expected1, got[0])
-        assert_allclose(expected2, got[1])
-=======
         expected1 = np.array([float32_to_float8e4m3(x) for x in data])
         expected2 = np.array([float32_to_float8e5m2(x) for x in data])
         got = ref.run(None, {"X": data})
         self.assertEqual(expected1.tolist(), got[0].tolist())
         self.assertEqual(expected2.tolist(), got[1].tolist())
->>>>>>> 85308efe
 
     def test_cast_bfloat16_output(self):
         X = make_tensor_value_info("X", TensorProto.FLOAT, [None])
@@ -3163,11 +3116,7 @@
         data = np.array([0, 1, 2, 1e5, 200], dtype=np.float32)
         expected1 = np.array([float32_to_bfloat16(x) for x in data])
         got = ref.run(None, {"X": data})
-<<<<<<< HEAD
-        assert_allclose(expected1, got[0])
-=======
         self.assertEqual(expected1.tolist(), got[0].tolist())
->>>>>>> 85308efe
 
     def test_quantize_linear_e4m3(self):
         X = make_tensor_value_info("X", TensorProto.FLOAT, [None])
@@ -3185,11 +3134,7 @@
                         "Constant",
                         [],
                         ["zero"],
-<<<<<<< HEAD
-                        value=make_tensor("zero", TensorProto.FLOATE4M3, [1], [0.0]),
-=======
                         value=make_tensor("zero", TensorProto.FLOAT8E4M3FN, [1], [0.0]),
->>>>>>> 85308efe
                     ),
                     make_node("QuantizeLinear", ["X", "scale", "zero"], ["T"]),
                     make_node("DequantizeLinear", ["T", "scale"], ["Y"], axis=0),
@@ -3221,11 +3166,7 @@
                         "Constant",
                         [],
                         ["zero"],
-<<<<<<< HEAD
-                        value=make_tensor("zero", TensorProto.FLOATE5M2, [1], [0.0]),
-=======
                         value=make_tensor("zero", TensorProto.FLOAT8E5M2, [1], [0.0]),
->>>>>>> 85308efe
                     ),
                     make_node("QuantizeLinear", ["X", "scale", "zero"], ["T"]),
                     make_node("DequantizeLinear", ["T", "scale"], ["Y"], axis=0),
@@ -3241,8 +3182,6 @@
         got = ref.run(None, {"X": data})
         assert_allclose(expected, got[0])
 
-<<<<<<< HEAD
-=======
     def test_lrn(self):
         def _expected(x, alpha, beta, bias, size):
             square_sum = np.zeros((5, 5, 5, 5)).astype(np.float32)
@@ -3278,7 +3217,6 @@
         expected = _expected(data, alpha, beta, bias, size)
         self.assertEqual(len(expected), len(got[0]))
 
->>>>>>> 85308efe
 
 if __name__ == "__main__":
     unittest.main(verbosity=2)