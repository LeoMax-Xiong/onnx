--- conflicted
+++ resolved
@@ -7,14 +7,6 @@
 
 from onnx import TensorProto
 from onnx.helper import (
-<<<<<<< HEAD
-    float32_to_floate4m3,
-    float32_to_floate5m2,
-    np_dtype_to_tensor_dtype,
-    tensor_dtype_to_np_dtype,
-)
-from onnx.reference.custom_element_types import floate4m3, floate5m2
-=======
     float32_to_float8e4m3,
     float32_to_float8e5m2,
     np_dtype_to_tensor_dtype,
@@ -26,22 +18,10 @@
     float8e5m2,
     float8e5m2fnuz,
 )
->>>>>>> 85308efe
 from onnx.reference.op_run import OpRun
 
 
 class _CommonQuantizeLinear(OpRun):
-<<<<<<< HEAD
-
-    float32_to_floate4m3 = np.vectorize(float32_to_floate4m3)
-    float32_to_floate5m2 = np.vectorize(float32_to_floate5m2)
-
-    def get_zero_point_type(self, zero_point: np.ndarray) -> int:
-        if zero_point.dtype == floate4m3 and zero_point.dtype.descr[0][0] == "e4m3":
-            return TensorProto.FLOATE4M3
-        if zero_point.dtype == floate5m2 and zero_point.dtype.descr[0][0] == "e5m2":
-            return TensorProto.FLOATE5M2
-=======
     float32_to_float8e4m3 = np.vectorize(float32_to_float8e4m3)
     float32_to_float8e5m2 = np.vectorize(float32_to_float8e5m2)
 
@@ -63,7 +43,6 @@
             and zero_point.dtype.descr[0][0] == "e5m2fnuz"
         ):
             return TensorProto.FLOAT8E5M2FNUZ
->>>>>>> 85308efe
         return np_dtype_to_tensor_dtype(zero_point.dtype)
 
     def common_run(  # pylint: disable=too-many-branches
@@ -107,15 +86,6 @@
                 dtype = tensor_dtype_to_np_dtype(tensor_type)
                 return (np.ceil(x).astype(dtype),)
 
-<<<<<<< HEAD
-            if tensor_type == TensorProto.FLOATE4M3:
-                f8 = _CommonQuantizeLinear.float32_to_floate4m3(x)
-                return (f8.astype(floate4m3),)  # type: ignore[attr-defined]
-
-            if tensor_type == TensorProto.FLOATE5M2:
-                f8 = _CommonQuantizeLinear.float32_to_floate5m2(x)
-                return (f8.astype(floate5m2),)  # type: ignore[attr-defined]
-=======
             if tensor_type == TensorProto.FLOAT8E4M3FN:
                 f8 = _CommonQuantizeLinear.float32_to_float8e4m3(x)
                 return (f8.astype(float8e4m3fn),)  # type: ignore[attr-defined]
@@ -131,7 +101,6 @@
             if tensor_type == TensorProto.FLOAT8E5M2FNUZ:
                 f8 = _CommonQuantizeLinear.float32_to_float8e5m2(x, fn=True, uz=True)
                 return (f8.astype(float8e5m2fnuz),)  # type: ignore[attr-defined]
->>>>>>> 85308efe
 
             raise RuntimeError(
                 f"Unexpected tensor_type for input 2: tensor_type={tensor_type}, "
